--- conflicted
+++ resolved
@@ -580,28 +580,15 @@
     assert captured.out == "\x1b[?25htest"
 
 
-<<<<<<< HEAD
-def test_terminal_restore_cursor_end_symbol_no_eol(capsys):
-    config = TerminalConfig(no_eol=True)
+def test_terminal_restore_cursor_end_symbol_no_eol(capsys) -> None:
+    config = TerminalConfig._build_config()
+    config.no_eol = True
     terminal = Terminal(input_data="abcd\nefgh\nijkl", config=config)
     terminal.restore_cursor()
     captured = capsys.readouterr()
     assert captured.out == "\x1b[?25h"
 
 
-def test_terminal_print(capsys):
-    config = TerminalConfig()
-=======
-def test_terminal_restore_cursor_end_symbol_no_eol(capsys) -> None:
-    config = TerminalConfig._build_config()
-    config.no_eol = True
->>>>>>> 4e3cdb9d
-    terminal = Terminal(input_data="abcd\nefgh\nijkl", config=config)
-    terminal.restore_cursor()
-    captured = capsys.readouterr()
-    assert captured.out == "\x1b[?25h"
-
-
 def test_terminal_print(capsys) -> None:
     config = TerminalConfig._build_config()
     terminal = Terminal(input_data="abcd\nefgh\nijkl", config=config)
