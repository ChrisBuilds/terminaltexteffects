--- conflicted
+++ resolved
@@ -60,11 +60,8 @@
             sequences in the input data. 'always' will always use the input colors, ignoring any effect specific colors.
             'dynamic' will leave it to the effect implementation to apply input colors. 'ignore' will ignore the colors
             in the input data. Default is 'ignore'.
-<<<<<<< HEAD
-=======
         reuse_canvas (bool): Do not create new rows at the start of the effect. The cursor will be restored to the
             position of the previous canvas.
->>>>>>> 4e3cdb9d
         no_eol (bool): Suppress the trailing newline emitted when an effect animation completes.
 
     """
@@ -227,20 +224,6 @@
         "Useful for sending frames to another output handler."
     )
 
-<<<<<<< HEAD
-    no_eol: bool = ArgField(
-        cmd_name=["--no-eol"],
-        default=False,
-        action="store_true",
-        help=(
-            "Suppress the trailing newline emitted when an effect animation completes. "
-        ),
-    )  # type: ignore[assignment]
-    (
-        "bool : Suppress the trailing newline emitted when an effect animation completes. "
-    )
-
-=======
     reuse_canvas: bool = ArgSpec(
         name="--reuse-canvas",
         default=False,
@@ -273,7 +256,6 @@
     )  # pyright: ignore[reportAssignmentType]
     ("bool : Do not restore cursor visibility after the effect.")
 
->>>>>>> 4e3cdb9d
 
 @dataclass
 class Canvas:
@@ -1220,7 +1202,7 @@
         sys.stdout.write(ansitools.dec_save_cursor_position())
 
     def restore_cursor(self, end_symbol: str = "\n") -> None:
-        """Restores the cursor visibility and prints the end_symbol. Respects --no-eol switch
+        """Restores the cursor visibility and prints the end_symbol.
 
         If the `--no-eol` command line option is passed, no end symbol will be printed.
 
@@ -1230,12 +1212,8 @@
         """
         if self.config.no_eol:
             end_symbol = ""
-<<<<<<< HEAD
-        sys.stdout.write(ansitools.show_cursor())
-=======
         if not self.config.no_restore_cursor:
             sys.stdout.write(ansitools.show_cursor())
->>>>>>> 4e3cdb9d
         sys.stdout.write(end_symbol)
 
     def print(self, output_string: str) -> None:
