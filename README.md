<br/>
<p align="center">
  <a href="https://github.com/ChrisBuilds/terminaltexteffects">
    <img src="https://github.com/ChrisBuilds/terminaltexteffects/assets/57874186/66388e57-e95e-4619-b804-1d8d7ebd124f" alt="TTE" width="80" height="80">
  </a>

  <h3 align="center">Terminal Text Effects</h3>

  <p align="center">
    Inline Visual Effects in the Terminal
    <br/>
    <br/>
  </p>
</p>

<<<<<<< HEAD
[![PyPI - Version](https://img.shields.io/pypi/v/terminaltexteffects?style=flat&color=green)](http://pypi.org/project/terminaltexteffects/ "![PyPI - Version](https://img.shields.io/pypi/v/terminaltexteffects?style=flat&color=green)")  ![PyPI - Python Version](https://img.shields.io/pypi/pyversions/terminaltexteffects) [![Python Bytes](https://img.shields.io/badge/Python_Bytes-377-D7F9FF?logo=applepodcasts&labelColor=blue)](https://youtu.be/eWnYlxOREu4?t=1549) ![License](https://img.shields.io/github/license/ChrisBuilds/terminaltexteffects)
=======
[![PyPI - Version](https://img.shields.io/pypi/v/terminaltexteffects?style=flat&color=green)](http://pypi.org/project/terminaltexteffects/ "![PyPI - Version](https://img.shields.io/pypi/v/terminaltexteffects?style=flat&color=green)")  ![PyPI - Python Version](https://img.shields.io/pypi/pyversions/terminaltexteffects) ![License](https://img.shields.io/github/license/ChrisBuilds/terminaltexteffects)
>>>>>>> 826da77a

## Table Of Contents

* [About](#tte)
* [Requirements](#requirements)
* [Installation](#installation)
* [Usage (Application)](#application)
* [Usage (Library)](#library)
* [Options](#options)
* [Examples](#examples)
* [In-Development Preview](#in-development-preview)
* [Latest Release Notes](#latest-release-notes)
* [License](#license)

## TTE

![synthgrid_demo](https://github.com/ChrisBuilds/terminaltexteffects/assets/57874186/6d1bab16-0520-44fa-a508-8f92d7d3be9e)

TerminalTextEffects is a collection of visual effects that run inline in the terminal. The underlying visual effect engine supports the following:

* Xterm 256 / RGB hex color support
* Complex character movement via Paths, Waypoints, and
  motion easing.
* Complex animations via Scenes with symbol/color changes,
  layers, easing, and Path synced progression.
* Event handling for Path/Scene state changes with
  custom callback support and many pre-defined actions.
* Variable stop/step color gradient generation.
* Extensive effect customization via per-effect arguments.
* Runs inline, preserving terminal state and workflow.

## Requirements

TerminalTextEffects is written in Python and does not require any 3rd party modules. Terminal interactions use standard ANSI terminal sequences and should work in most modern terminals.

Note: Windows Terminal performance is slow for some effects.

## Installation

```pip install terminaltexteffects```
OR
```pipx install terminaltexteffects```

## Usage

<<<<<<< HEAD
=======
### Application

>>>>>>> 826da77a
```cat your_text | tte <effect> [options]```

OR

```cat your_text | python -m terminaltexteffects <effect> [options]```

* Use ```<effect> -h``` to view options for a specific effect, such as color or movement direction.
  * Ex: ```tte decrypt -h```

<<<<<<< HEAD
## Options

=======
### Library

All effects are iterators which return a string representing the current frame. Basic usage is as simple as importing the effect, instantiating it with the input text, and iterating over the effect.

```python
from terminaltexteffects.effects import effect_rain

effect = effect_rain.Rain("your text here")

for frame in effect:
    # do something with the string
    ...
```

In the event you want to allow TTE to handle the terminal setup/teardown, cursor positioning, and animation frame rate, a terminal_output() context manager is available.

```python
from terminaltexteffects.effects import effect_rain

effect = effect_rain.Rain("your text here")
with effect.terminal_output() as terminal:
    for frame in effect:
        terminal.print(frame)
>>>>>>> 826da77a
```

All command line arguments are available within each effect via the `effect.effect_config` and `effect.terminal_config` attributes.

```python
from terminaltexteffects.effects import effect_rain

effect = effect_rain.Rain("your text here")

effect.effect_config.rain_colors = ("ff0000","00ff00","0000ff")
effect.terminal_config.tab_width = 2
effect.terminal_config.wrap_text = False

for frame in effect:
    # do something with the string
    ...
```

For use cases where the terminal dimensions cannot be automatically discovered or you would like to manually define the dimensions, the ```effect.terminal_config``` can be configured as follows:

```python
effect.terminal_config.terminal_dimensions = (80, 24) # width, height
```

If you would like to ignore terminal dimensions altogether and base the output dimensions solely on the input data:

```python
effect.terminal_config.ignore_terminal_dimensions = True
```

## Options

```markdown
options:
-h, --help            show this help message and exit
  --tab-width (int > 0)
                        Number of spaces to use for a tab character. (default: 4)
  --xterm-colors        Convert any colors specified in RBG hex to the closest XTerm-256 color. (default: False)
  --no-color            Disable all colors in the effect. (default: False)
  --wrap-text           Wrap text wider than the output area width. (default: False)
  --frame-rate FRAME_RATE
                        Target frame rate for the animation. (default: 100)
  --terminal-dimensions TERMINAL_DIMENSIONS TERMINAL_DIMENSIONS
                        Use the terminal dimensions to limit the size of the output area and support wrapping. If False, the output area is determined by the input data dimensions and may overflow the terminal
                        width. (default: (0, 0))
  --ignore-terminal-dimensions
                        Ignore the terminal dimensions and use the input data dimensions for the output area. (default: False)
Effect:
  Name of the effect to apply. Use <effect> -h for effect specific help.

  {beams,binarypath,blackhole,bouncyballs,bubbles,burn,crumble,decrypt,dev,errorcorrect,expand,fireworks,middleout,orbittingvolley,overflow,pour,print,rain,randomsequence,rings,scattered,slide,spotlights,spray,swarm,synthgrid,test,unstable,verticalslice,vhstape,waves,wipe}
                        Available Effects
    beams               Create beams which travel over the output area illuminating the characters behind them.
    binarypath          Binary representations of each character move through the terminal towards the home coordinate of the character.
    blackhole           Characters are consumed by a black hole and explode outwards.
    bouncyballs         Characters are bouncy balls falling from the top of the output area.
    bubbles             Characters are formed into bubbles that float down and pop.
    burn                Burns vertically in the output area.
    crumble             Characters lose color and crumble into dust, vacuumed up, and reformed.
    decrypt             Display a movie style decryption effect.
    errorcorrect        Some characters start in the wrong position and are corrected in sequence.
    expand              Expands the text from a single point.
    fireworks           Characters launch and explode like fireworks and fall into place.
    middleout           Text expands in a single row or column in the middle of the output area then out.
    orbittingvolley     Four launchers orbit the output area firing volleys of characters inward to build the input text from the center out.
    overflow            Input text overflows ands scrolls the terminal in a random order until eventually appearing ordered.
    pour                Pours the characters into position from the given direction.
    print               Lines are printed one at a time following a print head. Print head performs line feed, carriage return.
    rain                Rain characters from the top of the output area.
    randomsequence      Prints the input data in a random sequence.
    rings               Characters are dispersed and form into spinning rings.
    scattered           Move the characters into place from random starting locations.
    slide               Slide characters into view from outside the terminal.
    spotlights          Spotlights search the text area, illuminating characters, before converging in the center and expanding.
    spray               Draws the characters spawning at varying rates from a single point.
    swarm               Characters are grouped into swarms and move around the terminal before settling into position.
    synthgrid           Create a grid which fills with characters dissolving into the final text.
    unstable            Spawn characters jumbled, explode them to the edge of the output area, then reassemble them in the correct layout.
    verticalslice       Slices the input in half vertically and slides it into place from opposite directions.
    vhstape             Lines of characters glitch left and right and lose detail like an old VHS tape.
    waves               Waves travel across the terminal leaving behind the characters.
    wipe                Wipes the text across the terminal to reveal characters.

Ex: ls -a | tte crumble --final-gradient-stops 5CE1FF FF8C00 --final-gradient-steps 12 --final-gradient-direction diagonal
```

<<<<<<< HEAD
## Examples
=======
### Examples
>>>>>>> 826da77a

Note: All effects support extensive customization via effect specific arguments. The examples shown below only represent one possible variant of
each effect. Check the effect help output to see arguments.

#### Beams

![beams_demo](https://github.com/ChrisBuilds/terminaltexteffects/assets/57874186/6bb98dac-688e-43c9-96aa-1a45f451d4cb)
<details>
<summary>tte beams -h</summary>
<br>
    beams | Create beams which travel over the output area illuminating the characters behind them.

    options:
      -h, --help            show this help message and exit
      --beam-row-symbols (ASCII/UTF-8 character) [(ASCII/UTF-8 character) ...]
                            Symbols to use for the beam effect when moving along a row. Strings will be used in sequence to create an animation. (default: ('▂', '▁', '_'))
      --beam-column-symbols (ASCII/UTF-8 character) [(ASCII/UTF-8 character) ...]
                            Symbols to use for the beam effect when moving along a column. Strings will be used in sequence to create an animation. (default: ('▌', '▍', '▎', '▏'))
      --beam-delay (int > 0)
                            Number of frames to wait before adding the next group of beams. Beams are added in groups of size random(1, 5). (default: 10)
      --beam-row-speed-range (hyphen separated int range e.g. '1-10')
                            Minimum speed of the beam when moving along a row. (default: (10, 40))
      --beam-column-speed-range (hyphen separated int range e.g. '1-10')
                            Minimum speed of the beam when moving along a column. (default: (6, 10))
      --beam-gradient-stops (XTerm [0-255] OR RGB Hex [000000-ffffff]) [(XTerm [0-255] OR RGB Hex [000000-ffffff]) ...]
                            Space separated, unquoted, list of colors for the beam, a gradient will be created between the colors. (default: ('ffffff', '00D1FF', '8A008A'))
      --beam-gradient-steps (int > 0) [(int > 0) ...]
                            Space separated, unquoted, numbers for the of gradient steps to use. More steps will create a smoother and longer gradient animation. Steps are paired with the colors in final-gradient-
                            stops. (default: (2, 8))
      --beam-gradient-frames (int > 0)
                            Number of frames to display each gradient step. (default: 2)
      --final-gradient-stops (XTerm [0-255] OR RGB Hex [000000-ffffff]) [(XTerm [0-255] OR RGB Hex [000000-ffffff]) ...]
                            Space separated, unquoted, list of colors for the wipe gradient. (default: ('8A008A', '00D1FF', 'ffffff'))
      --final-gradient-steps (int > 0) [(int > 0) ...]
                            Space separated, unquoted, numbers for the of gradient steps to use. More steps will create a smoother and longer gradient animation. Steps are paired with the colors in final-gradient-
                            stops. (default: (12,))
      --final-gradient-frames (int > 0)
                            Number of frames to display each gradient step. (default: 5)
      --final-gradient-direction (diagonal, horizontal, vertical, center)
                            Direction of the gradient for the final color. (default: Direction.VERTICAL)
      --final-wipe-speed (int > 0)
                            Speed of the final wipe as measured in diagonal groups activated per frame. (default: 1)

    Example: terminaltexteffects beams --beam-row-symbols ▂ ▁ _ --beam-column-symbols ▌ ▍ ▎ ▏ --beam-delay 10 --beam-row-speed-range 10-40 --beam-column-speed-range 6-10 --beam-gradient-stops ffffff 00D1FF 8A008A --beam-gradient-steps 2 8 --beam-gradient-frames 2 --final-gradient-stops 8A008A 00D1FF ffffff --final-gradient-steps 12 --final-gradient-frames 5 --final-gradient-direction vertical --final-wipe-speed 1
</details>

#### Binarypath

![binarypath_demo](https://github.com/ChrisBuilds/terminaltexteffects/assets/57874186/99ad3946-c475-4743-93e2-cdfb2a7f558f)
<details>
<summary>tte binarypath -h</summary>
<br>
    binarypath | Binary representations of each character move through the terminal towards the home coordinate of the character.

    options:
      -h, --help            show this help message and exit
      --final-gradient-stops (XTerm [0-255] OR RGB Hex [000000-ffffff]) [(XTerm [0-255] OR RGB Hex [000000-ffffff]) ...]
                            Space separated, unquoted, list of colors for the character gradient (applied from bottom to top). If only one color is provided, the characters will be displayed in that color.
                            (default: ('00d500', '007500'))
      --final-gradient-steps (int > 0) [(int > 0) ...]
                            Space separated, unquoted, list of the number of gradient steps to use. More steps will create a smoother and longer gradient animation. (default: (12,))
      --final-gradient-direction (diagonal, horizontal, vertical, center)
                            Direction of the gradient for the final color. (default: Direction.CENTER)
      --binary-colors (XTerm [0-255] OR RGB Hex [000000-ffffff]) [(XTerm [0-255] OR RGB Hex [000000-ffffff]) ...]
                            Space separated, unquoted, list of colors for the binary characters. Character color is randomly assigned from this list. (default: ('044E29', '157e38', '45bf55', '95ed87'))
      --movement-speed (float > 0)
                            Speed of the binary groups as they travel around the terminal. (default: 1.0)
      --active-binary-groups (0 <= float(n) <= 1)
                            Maximum number of binary groups that are active at any given time. Lower this to improve performance. (default: 0.05)

    Example: terminaltexteffects binarypath --final-gradient-stops 00d500 007500 --final-gradient-steps 12 --final-gradient-direction vertical --binary-colors 044E29 157e38 45bf55 95ed87 --movement-speed 1.0 --active-binary-groups 0.05
</details>

#### Blackhole

![blackhole_demo](https://github.com/ChrisBuilds/terminaltexteffects/assets/57874186/877579d3-d353-4bed-9a95-d3ea7a53200a)
<details>
<summary>tte blackhole -h</summary>
<br>
    blackhole | Characters are consumed by a black hole and explode outwards.

    options:
      -h, --help            show this help message and exit
      --blackhole-color (XTerm [0-255] OR RGB Hex [000000-ffffff])
                            Color for the stars that comprise the blackhole border. (default: ffffff)
      --star-colors (XTerm [0-255] OR RGB Hex [000000-ffffff]) [(XTerm [0-255] OR RGB Hex [000000-ffffff]) ...]
                            List of colors from which character colors will be chosen and applied after the explosion, but before the cooldown to final color. (default: ('ffcc0d', 'ff7326', 'ff194d', 'bf2669',
                            '702a8c', '049dbf'))
      --final-gradient-stops (XTerm [0-255] OR RGB Hex [000000-ffffff]) [(XTerm [0-255] OR RGB Hex [000000-ffffff]) ...]
                            Space separated, unquoted, list of colors for the character gradient (applied from bottom to top). If only one color is provided, the characters will be displayed in that color.
                            (default: ('8A008A', '00D1FF', 'ffffff'))
      --final-gradient-steps (int > 0) [(int > 0) ...]
                            Space separated, unquoted, list of the number of gradient steps to use. More steps will create a smoother and longer gradient animation. (default: (12,))
      --final-gradient-direction (diagonal, horizontal, vertical, center)
                            Direction of the gradient for the final color. (default: Direction.DIAGONAL)

    Example: terminaltexteffects blackhole --star-colors ffcc0d ff7326 ff194d bf2669 702a8c 049dbf --final-gradient-stops 8A008A 00D1FF FFFFFF --final-gradient-steps 12 --final-gradient-direction vertical
</details>

#### Bouncyballs

![bouncyballs_demo](https://github.com/ChrisBuilds/terminaltexteffects/assets/57874186/84b12fd0-6e51-4661-bd09-407dad30023d)
<details>
<summary>tte bouncyballs -h</summary>
<br>
    bouncyballs | Characters are bouncy balls falling from the top of the output area.

    options:
      -h, --help            show this help message and exit
      --ball-colors (XTerm [0-255] OR RGB Hex [000000-ffffff]) [(XTerm [0-255] OR RGB Hex [000000-ffffff]) ...]
                            Space separated list of colors from which ball colors will be randomly selected. If no colors are provided, the colors are random. (default: ('d1f4a5', '96e2a4', '5acda9'))
      --ball-symbols (ASCII/UTF-8 character) [(ASCII/UTF-8 character) ...]
                            Space separated list of symbols to use for the balls. (default: ('*', 'o', 'O', '0', '.'))
      --final-gradient-stops (XTerm [0-255] OR RGB Hex [000000-ffffff]) [(XTerm [0-255] OR RGB Hex [000000-ffffff]) ...]
                            Space separated, unquoted, list of colors for the character gradient (applied from bottom to top). If only one color is provided, the characters will be displayed in that color.
                            (default: ('f8ffae', '43c6ac'))
      --final-gradient-steps (int > 0) [(int > 0) ...]
                            Space separated, unquoted, list of the number of gradient steps to use. More steps will create a smoother and longer gradient animation. (default: (12,))
      --final-gradient-direction (diagonal, horizontal, vertical, center)
                            Direction of the gradient for the final color. (default: Direction.DIAGONAL)
      --ball-delay (int >= 0)
                            Number of animation steps between ball drops, increase to reduce ball drop rate. (default: 7)
      --movement-speed (float > 0)
                            Movement speed of the characters. Note: Speed effects the number of steps in the easing function. Adjust speed and animation rate separately to fine tune the effect. (default: 0.25)
      --easing EASING       Easing function to use for character movement. (default: out_bounce)

        Easing
        ------
        Note: A prefix must be added to the function name.
        
        All easing functions support the following prefixes:
            IN_  - Ease in
            OUT_ - Ease out
            IN_OUT_ - Ease in and out
            
        Easing Functions
        ----------------
        SINE   - Sine easing
        QUAD   - Quadratic easing
        CUBIC  - Cubic easing
        QUART  - Quartic easing
        QUINT  - Quintic easing
        EXPO   - Exponential easing
        CIRC   - Circular easing
        BACK   - Back easing
        ELASTIC - Elastic easing
        BOUNCE - Bounce easing
        
        Visit: https://easings.net/ for visualizations of the easing functions.

    Example: terminaltexteffects bouncyballs --ball-colors d1f4a5 96e2a4 5acda9 --ball-symbols o "*" O 0 . --final-gradient-stops f8ffae 43c6ac --final-gradient-steps 12 --final-gradient-direction diagonal --ball-delay 7 --movement-speed 0.25 --easing OUT_BOUNCE
</details>

#### Bubbles

![bubbles_demo](https://github.com/ChrisBuilds/terminaltexteffects/assets/57874186/5a616538-7936-4f55-b2ff-28e6c4179fce)
<details>
<summary>tte bubbles -h</summary>
<br>
    bubbles | Characters are formed into bubbles that float down and pop.

    options:
      -h, --help            show this help message and exit
      --rainbow             If set, the bubbles will be colored with a rotating rainbow gradient. (default: False)
      --bubble-colors (XTerm [0-255] OR RGB Hex [000000-ffffff]) [(XTerm [0-255] OR RGB Hex [000000-ffffff]) ...]
                            Space separated, unquoted, list of colors for the bubbles. Ignored if --no-rainbow is left as default False. (default: ('d33aff', '7395c4', '43c2a7', '02ff7f'))
      --pop-color (XTerm [0-255] OR RGB Hex [000000-ffffff])
                            Color for the spray emitted when a bubble pops. (default: ffffff)
      --final-gradient-stops (XTerm [0-255] OR RGB Hex [000000-ffffff]) [(XTerm [0-255] OR RGB Hex [000000-ffffff]) ...]
                            Space separated, unquoted, list of colors for the character gradient (applied from bottom to top). If only one color is provided, the characters will be displayed in that color.
                            (default: ('d33aff', '02ff7f'))
      --final-gradient-steps (int > 0) [(int > 0) ...]
                            Space separated, unquoted, list of the number of gradient steps to use. More steps will create a smoother and longer gradient animation. (default: (12,))
      --final-gradient-direction (diagonal, horizontal, vertical, center)
                            Direction of the gradient for the final color. (default: Direction.DIAGONAL)
      --bubble-speed (float > 0)
                            Speed of the floating bubbles. Note: Speed effects the number of steps in the easing function. Adjust speed and animation rate separately to fine tune the effect. (default: 0.1)
      --bubble-delay (int > 0)
                            Number of animation steps between bubbles. (default: 50)
      --pop-condition {row,bottom,anywhere}
                            Condition for a bubble to pop. 'row' will pop the bubble when it reaches the the lowest row for which a character in the bubble originates. 'bottom' will pop the bubble at the bottom
                            row of the terminal. 'anywhere' will pop the bubble randomly, or at the bottom of the terminal. (default: row)
      --easing (Easing Function)
                            Easing function to use for character movement after a bubble pops. (default: in_out_sine)

        Easing
        ------
        Note: A prefix must be added to the function name.
        
        All easing functions support the following prefixes:
            IN_  - Ease in
            OUT_ - Ease out
            IN_OUT_ - Ease in and out
            
        Easing Functions
        ----------------
        SINE   - Sine easing
        QUAD   - Quadratic easing
        CUBIC  - Cubic easing
        QUART  - Quartic easing
        QUINT  - Quintic easing
        EXPO   - Exponential easing
        CIRC   - Circular easing
        BACK   - Back easing
        ELASTIC - Elastic easing
        BOUNCE - Bounce easing
        
        Visit: https://easings.net/ for visualizations of the easing functions.

    Example: terminaltexteffects bubbles --bubble-colors d33aff 7395c4 43c2a7 02ff7f --pop-color ffffff --final-gradient-stops d33aff 02ff7f --final-gradient-steps 12 --final-gradient-direction diagonal --bubble-speed 0.1 --bubble-delay 50 --pop-condition row --easing IN_OUT_SINE
</details>

#### Burn

![burn_demo](https://github.com/ChrisBuilds/terminaltexteffects/assets/57874186/9770711a-ea68-48cc-947f-fb13c6613a2e)
<details>
<summary>tte burn -h</summary>
<br>
    burn | Burn the output area.

    options:
      -h, --help            show this help message and exit
      --starting-color (XTerm [0-255] OR RGB Hex [000000-ffffff])
                            Color of the characters before they start to burn. (default: 837373)
      --burn-colors (XTerm [0-255] OR RGB Hex [000000-ffffff]) [(XTerm [0-255] OR RGB Hex [000000-ffffff]) ...]
                            Colors transitioned through as the characters burn. (default: ('ffffff', 'fff75d', 'fe650d', '8A003C', '510100'))
      --final-gradient-stops (XTerm [0-255] OR RGB Hex [000000-ffffff]) [(XTerm [0-255] OR RGB Hex [000000-ffffff]) ...]
                            Space separated, unquoted, list of colors for the character gradient (applied from bottom to top). If only one color is provided, the characters will be displayed in that color.
                            (default: ('00c3ff', 'ffff1c'))
      --final-gradient-steps (int > 0) [(int > 0) ...]
                            Space separated, unquoted, list of the number of gradient steps to use. More steps will create a smoother and longer gradient animation. (default: (12,))
      --final-gradient-direction (diagonal, horizontal, vertical, center)
                            Direction of the gradient for the final color. (default: Direction.VERTICAL)

    Example: terminaltexteffects burn --starting-color 837373 --burn-colors ffffff fff75d fe650d 8a003c 510100 --final-gradient-stops 00c3ff ffff1c --final-gradient-steps 12
</details>

#### Crumble

![crumble_demo](https://github.com/ChrisBuilds/terminaltexteffects/assets/57874186/f9cdea9b-b695-41b7-b129-8288232cba13)
<details>
<summary>tte crumble -h</summary>
<br>
    crumble | Characters lose color and crumble into dust, vacuumed up, and reformed.

    options:
      -h, --help            show this help message and exit
      --final-gradient-stops (XTerm [0-255] OR RGB Hex [000000-ffffff]) [(XTerm [0-255] OR RGB Hex [000000-ffffff]) ...]
                            Space separated, unquoted, list of colors for the character gradient (applied from bottom to top). If only one color is provided, the characters will be displayed in that color.
                            (default: ('5CE1FF', 'FF8C00'))
      --final-gradient-steps (int > 0) [(int > 0) ...]
                            Space separated, unquoted, list of the number of gradient steps to use. More steps will create a smoother and longer gradient animation. (default: (12,))
      --final-gradient-direction (diagonal, horizontal, vertical, center)
                            Direction of the gradient for the final color. (default: Direction.DIAGONAL)

    Example: terminaltexteffects crumble --final-gradient-stops 5CE1FF FF8C00 --final-gradient-steps 12 --final-gradient-direction diagonal
</details>

#### Decrypt

![decrypt_demo](https://github.com/ChrisBuilds/terminaltexteffects/assets/57874186/36c23e70-065d-4316-a09e-c2761882cbb3)
<details>
<summary>tte decrypt -h</summary>
<br>
    decrypt | Movie style decryption effect.

    options:
      -h, --help            show this help message and exit
      --typing-speed (int > 0)
                            Number of characters typed per keystroke. (default: 1)
      --ciphertext-colors (XTerm [0-255] OR RGB Hex [000000-ffffff]) [(XTerm [0-255] OR RGB Hex [000000-ffffff]) ...]
                            Space separated, unquoted, list of colors for the ciphertext. Color will be randomly selected for each character. (default: ('008000', '00cb00', '00ff00'))
      --final-gradient-stops (XTerm [0-255] OR RGB Hex [000000-ffffff]) [(XTerm [0-255] OR RGB Hex [000000-ffffff]) ...]
                            Space separated, unquoted, list of colors for the character gradient (applied from bottom to top). If only one color is provided, the characters will be displayed in that color.
                            (default: ('eda000',))
      --final-gradient-steps (int > 0) [(int > 0) ...]
                            Space separated, unquoted, list of the number of gradient steps to use. More steps will create a smoother and longer gradient animation. (default: (12,))
      --final-gradient-direction (diagonal, horizontal, vertical, center)
                            Direction of the gradient for the final color. (default: Direction.VERTICAL)

    Example: terminaltexteffects decrypt --typing-speed 2 --ciphertext-colors 008000 00cb00 00ff00 --final-gradient-stops eda000 --final-gradient-steps 12 --final-gradient-direction vertical
</details>

#### Errorcorrect

![errorcorrect_demo](https://github.com/ChrisBuilds/terminaltexteffects/assets/57874186/a851d333-8fe2-4c12-9c45-536ed8ebbab8)
<details>
<summary>tte errorcorrect -h</summary>
<br>
    errorcorrect | Some characters start in the wrong position and are corrected in sequence.

    options:
      -h, --help            show this help message and exit
      --error-pairs (int > 0)
                            Percent of characters that are in the wrong position. This is a float between 0 and 1.0. 0.2 means 20 percent of the characters will be in the wrong position. (default: 0.1)
      --swap-delay (int > 0)
                            Number of animation steps between swaps. (default: 10)
      --error-color (XTerm [0-255] OR RGB Hex [000000-ffffff])
                            Color for the characters that are in the wrong position. (default: e74c3c)
      --correct-color (XTerm [0-255] OR RGB Hex [000000-ffffff])
                            Color for the characters once corrected, this is a gradient from error-color and fades to final-color. (default: 45bf55)
      --final-gradient-stops (XTerm [0-255] OR RGB Hex [000000-ffffff]) [(XTerm [0-255] OR RGB Hex [000000-ffffff]) ...]
                            Space separated, unquoted, list of colors for the character gradient (applied from bottom to top). If only one color is provided, the characters will be displayed in that color.
                            (default: ('8A008A', '00D1FF', 'FFFFFF'))
      --final-gradient-steps (int > 0) [(int > 0) ...]
                            Space separated, unquoted, list of the number of gradient steps to use. More steps will create a smoother and longer gradient animation. (default: (12,))
      --final-gradient-direction (diagonal, horizontal, vertical, center)
                            Direction of the gradient for the final color. (default: Direction.VERTICAL)
      --movement-speed (float > 0)
                            Speed of the characters while moving to the correct position. Note: Speed effects the number of steps in the easing function. Adjust speed and animation rate separately to fine tune the
                            effect. (default: 0.5)

        Easing
        ------
        Note: A prefix must be added to the function name.
        
        All easing functions support the following prefixes:
            IN_  - Ease in
            OUT_ - Ease out
            IN_OUT_ - Ease in and out
            
        Easing Functions
        ----------------
        SINE   - Sine easing
        QUAD   - Quadratic easing
        CUBIC  - Cubic easing
        QUART  - Quartic easing
        QUINT  - Quintic easing
        EXPO   - Exponential easing
        CIRC   - Circular easing
        BACK   - Back easing
        ELASTIC - Elastic easing
        BOUNCE - Bounce easing
        
        Visit: https://easings.net/ for visualizations of the easing functions.

        
    Example: terminaltexteffects errorcorrect --error-pairs 0.1 --swap-delay 10 --error-color e74c3c --correct-color 45bf55 --final-gradient-stops 8A008A 00D1FF FFFFFF --final-gradient-steps 12 --movement-speed 0.5
</details>

#### Expand

![expand_demo](https://github.com/ChrisBuilds/terminaltexteffects/assets/57874186/21d1c374-9028-4546-a5d7-ee538488ee7b)
<details>
<summary>tte expand -h</summary>
<br>
    expand | Expands the text from a single point.

    options:
      -h, --help            show this help message and exit
      --final-gradient-stops (XTerm [0-255] OR RGB Hex [000000-ffffff]) [(XTerm [0-255] OR RGB Hex [000000-ffffff]) ...]
                            Space separated, unquoted, list of colors for the character gradient (applied from bottom to top). If only one color is provided, the characters will be displayed in that color.
                            (default: ('8A008A', '00D1FF', 'FFFFFF'))
      --final-gradient-steps (int > 0) [(int > 0) ...]
                            Space separated, unquoted, list of the number of gradient steps to use. More steps will create a smoother and longer gradient animation. (default: (12,))
      --final-gradient-frames (int > 0)
                            Number of frames to display each gradient step. (default: 5)
      --final-gradient-direction (diagonal, horizontal, vertical, center)
                            Direction of the gradient for the final color. (default: Direction.VERTICAL)
      --movement-speed (float > 0)
                            Movement speed of the characters. Note: Speed effects the number of steps in the easing function. Adjust speed and animation rate separately to fine tune the effect. (default: 0.35)
      --expand-easing EXPAND_EASING
                            Easing function to use for character movement. (default: in_out_quart)

        Easing
        ------
        Note: A prefix must be added to the function name.
        
        All easing functions support the following prefixes:
            IN_  - Ease in
            OUT_ - Ease out
            IN_OUT_ - Ease in and out
            
        Easing Functions
        ----------------
        SINE   - Sine easing
        QUAD   - Quadratic easing
        CUBIC  - Cubic easing
        QUART  - Quartic easing
        QUINT  - Quintic easing
        EXPO   - Exponential easing
        CIRC   - Circular easing
        BACK   - Back easing
        ELASTIC - Elastic easing
        BOUNCE - Bounce easing
        
        Visit: https://easings.net/ for visualizations of the easing functions.

        
    Example: terminaltexteffects expand --final-gradient-stops 8A008A 00D1FF FFFFFF --final-gradient-steps 12 --final-gradient-frames 5 --movement-speed 0.35 --expand-easing IN_OUT_QUART
</details>

#### Fireworks

![fireworks_demo](https://github.com/ChrisBuilds/terminaltexteffects/assets/57874186/da6a97b1-c4fd-4370-9852-9ddb8a494b55)
<details>
<summary>tte fireworks -h</summary>
<br>
    fireworks | Characters explode like fireworks and fall into place.

    options:
      -h, --help            show this help message and exit
      --explode-anywhere    If set, fireworks explode anywhere in the output area. Otherwise, fireworks explode above highest settled row of text. (default: False)
      --firework-colors (XTerm [0-255] OR RGB Hex [000000-ffffff]) [(XTerm [0-255] OR RGB Hex [000000-ffffff]) ...]
                            Space separated list of colors from which firework colors will be randomly selected. (default: ('88F7E2', '44D492', 'F5EB67', 'FFA15C', 'FA233E'))
      --firework-symbol (ASCII/UTF-8 character)
                            Symbol to use for the firework shell. (default: o)
      --firework-volume (0 <= float(n) <= 1)
                            Percent of total characters in each firework shell. (default: 0.02)
      --final-gradient-stops (XTerm [0-255] OR RGB Hex [000000-ffffff]) [(XTerm [0-255] OR RGB Hex [000000-ffffff]) ...]
                            Space separated, unquoted, list of colors for the character gradient (applied from bottom to top). If only one color is provided, the characters will be displayed in that color.
                            (default: ('8A008A', '00D1FF', 'FFFFFF'))
      --final-gradient-steps (int > 0) [(int > 0) ...]
                            Space separated, unquoted, list of the number of gradient steps to use. More steps will create a smoother and longer gradient animation. (default: (12,))
      --final-gradient-direction (diagonal, horizontal, vertical, center)
                            Direction of the gradient for the final color. (default: Direction.HORIZONTAL)
      --launch-delay (int >= 0)
                            Number of animation steps to wait between launching each firework shell. +/- 0-50 percent randomness is applied to this value. (default: 60)
      --explode-distance (0 <= float(n) <= 1)
                            Maximum distance from the firework shell origin to the explode waypoint as a percentage of the total output area width. (default: 0.1)

    Example: terminaltexteffects fireworks --firework-colors 88F7E2 44D492 F5EB67 FFA15C FA233E --firework-symbol o --firework-volume 0.02 --final-gradient-stops 8A008A 00D1FF FFFFFF --final-gradient-steps 12 --launch-delay 60 --explode-distance 0.1 --explode-anywhere
</details>

#### Middleout

![middleout_demo](https://github.com/ChrisBuilds/terminaltexteffects/assets/57874186/d78e37f6-ccb1-4d3b-a07c-f021b6893fce)
<details>
<summary>tte middleout -h</summary>
<br>
    middleout | Text expands in a single row or column in the middle of the output area then out.

    options:
      -h, --help            show this help message and exit
      --starting-color (XTerm [0-255] OR RGB Hex [000000-ffffff])
                            Color for the initial text in the center of the output area. (default: ffffff)
      --final-gradient-stops (XTerm [0-255] OR RGB Hex [000000-ffffff]) [(XTerm [0-255] OR RGB Hex [000000-ffffff]) ...]
                            Space separated, unquoted, list of colors for the character gradient (applied from bottom to top). If only one color is provided, the characters will be displayed in that color.
                            (default: ('8A008A', '00D1FF', 'FFFFFF'))
      --final-gradient-steps (int > 0) [(int > 0) ...]
                            Space separated, unquoted, list of the number of gradient steps to use. More steps will create a smoother and longer gradient animation. (default: (12,))
      --final-gradient-direction (diagonal, horizontal, vertical, center)
                            Direction of the gradient for the final color. (default: Direction.VERTICAL)
      --expand-direction {vertical,horizontal}
                            Direction the text will expand. (default: vertical)
      --center-movement-speed (float > 0)
                            Speed of the characters during the initial expansion of the center vertical/horiztonal line. Note: Speed effects the number of steps in the easing function. Adjust speed and animation
                            rate separately to fine tune the effect. (default: 0.35)
      --full-movement-speed (float > 0)
                            Speed of the characters during the final full expansion. Note: Speed effects the number of steps in the easing function. Adjust speed and animation rate separately to fine tune the
                            effect. (default: 0.35)
      --center-easing CENTER_EASING
                            Easing function to use for initial expansion. (default: in_out_sine)
      --full-easing FULL_EASING
                            Easing function to use for full expansion. (default: in_out_sine)

        Easing
        ------
        Note: A prefix must be added to the function name.
        
        All easing functions support the following prefixes:
            IN_  - Ease in
            OUT_ - Ease out
            IN_OUT_ - Ease in and out
            
        Easing Functions
        ----------------
        SINE   - Sine easing
        QUAD   - Quadratic easing
        CUBIC  - Cubic easing
        QUART  - Quartic easing
        QUINT  - Quintic easing
        EXPO   - Exponential easing
        CIRC   - Circular easing
        BACK   - Back easing
        ELASTIC - Elastic easing
        BOUNCE - Bounce easing
        
        Visit: https://easings.net/ for visualizations of the easing functions.

    Example: terminaltexteffects middleout --starting-color 8A008A --final-gradient-stops 8A008A 00D1FF FFFFFF --final-gradient-steps 12 --expand-direction vertical --center-movement-speed 0.35 --full-movement-speed 0.35 --center-easing IN_OUT_SINE --full-easing IN_OUT_SINE
</details>

#### Orbittingvolley

![orbittingvolley_demo](https://github.com/ChrisBuilds/terminaltexteffects/assets/57874186/084038e5-9d49-4c7d-bf15-e989f541b15c)
<details>
<summary>tte orbittingvolley -h</summary>
<br>
    orbittingvolley | Four launchers orbit the output area firing volleys of characters inward to build the input text from the center out.

    options:
      -h, --help            show this help message and exit
      --top-launcher-symbol (ASCII/UTF-8 character)
                            Symbol for the top launcher. (default: █)
      --right-launcher-symbol (ASCII/UTF-8 character)
                            Symbol for the right launcher. (default: █)
      --bottom-launcher-symbol (ASCII/UTF-8 character)
                            Symbol for the bottom launcher. (default: █)
      --left-launcher-symbol (ASCII/UTF-8 character)
                            Symbol for the left launcher. (default: █)
      --final-gradient-stops (XTerm [0-255] OR RGB Hex [000000-ffffff]) [(XTerm [0-255] OR RGB Hex [000000-ffffff]) ...]
                            Space separated, unquoted, list of colors for the character gradient (applied from bottom to top). If only one color is provided, the characters will be displayed in that color.
                            (default: ('FFA15C', '44D492'))
      --final-gradient-steps (int > 0) [(int > 0) ...]
                            Space separated, unquoted, list of the number of gradient steps to use. More steps will create a smoother and longer gradient animation. (default: (12,))
      --final-gradient-direction (diagonal, horizontal, vertical, center)
                            Direction of the gradient for the final color. (default: Direction.CENTER)
      --launcher-movement-speed (float > 0)
                            Orbitting speed of the launchers. (default: 0.5)
      --character-movement-speed (float > 0)
                            Speed of the launched characters. (default: 1)
      --volley-size (0 <= float(n) <= 1)
                            Percent of total input characters each launcher will fire per volley. Lower limit of one character. (default: 0.03)
      --launch-delay (int >= 0)
                            Number of animation ticks to wait between volleys of characters. (default: 50)
      --character-easing (Easing Function)
                            Easing function to use for launched character movement. (default: out_sine)

        Easing
        ------
        Note: A prefix must be added to the function name.
        
        All easing functions support the following prefixes:
            IN_  - Ease in
            OUT_ - Ease out
            IN_OUT_ - Ease in and out
            
        Easing Functions
        ----------------
        SINE   - Sine easing
        QUAD   - Quadratic easing
        CUBIC  - Cubic easing
        QUART  - Quartic easing
        QUINT  - Quintic easing
        EXPO   - Exponential easing
        CIRC   - Circular easing
        BACK   - Back easing
        ELASTIC - Elastic easing
        BOUNCE - Bounce easing
        
        Visit: https://easings.net/ for visualizations of the easing functions.

        
    Example: terminaltexteffects orbittingvolley --top-launcher-symbol █ --right-launcher-symbol █ --bottom-launcher-symbol █ --left-launcher-symbol █ --final-gradient-stops FFA15C 44D492 --final-gradient-steps 12 --launcher-movement-speed 0.5 --character-movement-speed 1 --volley-size 0.03 --launch-delay 50 --character-easing OUT_SINE
</details>

#### Overflow

![overflow_demo](https://github.com/ChrisBuilds/terminaltexteffects/assets/57874186/37da1088-ba15-4be9-9489-c387a6a55930)
<details>
<summary>tte overflow -h</summary>
<br>
    overflow | Input text overflows ands scrolls the terminal in a random order until eventually appearing ordered.

    options:
      -h, --help            show this help message and exit
      --final-gradient-stops (XTerm [0-255] OR RGB Hex [000000-ffffff]) [(XTerm [0-255] OR RGB Hex [000000-ffffff]) ...]
                            Space separated, unquoted, list of colors for the character gradient (applied from bottom to top). If only one color is provided, the characters will be displayed in that color.
                            (default: ('8A008A', '00D1FF', 'FFFFFF'))
      --final-gradient-steps (int > 0) [(int > 0) ...]
                            Space separated, unquoted, list of the number of gradient steps to use. More steps will create a smoother and longer gradient animation. (default: (12,))
      --final-gradient-direction (diagonal, horizontal, vertical, center)
                            Direction of the gradient for the final color. (default: Direction.VERTICAL)
      --overflow-gradient-stops (XTerm [0-255] OR RGB Hex [000000-ffffff]) [(XTerm [0-255] OR RGB Hex [000000-ffffff]) ...]
                            Space separated, unquoted, list of colors for the overflow gradient. (default: ('f2ebc0', '8dbfb3', 'f2ebc0'))
      --overflow-cycles-range (hyphen separated int range e.g. '1-10')
                            Number of cycles to overflow the text. (default: (2, 4))
      --overflow-speed (int > 0)
                            Speed of the overflow effect. (default: 3)

    Example: terminaltexteffects overflow --final-gradient-stops 8A008A 00D1FF FFFFFF --final-gradient-steps 12 --overflow-gradient-stops f2ebc0 8dbfb3 f2ebc0 --overflow-cycles-range 2-4 --overflow-speed 3
</details>

#### Pour

![pour_demo](https://github.com/ChrisBuilds/terminaltexteffects/assets/57874186/145c2a4e-6b30-48c6-80a3-afb03edf7c22)
<details>
<summary>tte pour -h</summary>
<br>
    pour | Pours the characters into position from the given direction.

    options:
      -h, --help            show this help message and exit
      --pour-direction {up,down,left,right}
                            Direction the text will pour. (default: down)
      --pour-speed (int > 0)
                            Number of characters poured in per tick. Increase to speed up the effect. (default: 1)
      --movement-speed (float > 0)
                            Movement speed of the characters. Note: Speed effects the number of steps in the easing function. Adjust speed and animation rate separately to fine tune the effect. (default: 0.2)
      --gap (int >= 0)      Number of frames to wait between each character in the pour effect. Increase to slow down effect and create a more defined back and forth motion. (default: 1)
      --starting-color (XTerm [0-255] OR RGB Hex [000000-ffffff])
                            Color of the characters before the gradient starts. (default: ffffff)
      --final-gradient-stops (XTerm [0-255] OR RGB Hex [000000-ffffff]) [(XTerm [0-255] OR RGB Hex [000000-ffffff]) ...]
                            Space separated, unquoted, list of colors for the character gradient. If only one color is provided, the characters will be displayed in that color. (default: ('8A008A', '00D1FF',
                            'FFFFFF'))
      --final-gradient-steps (int > 0)
                            Number of gradient steps to use. More steps will create a smoother and longer gradient animation. (default: (12,))
      --final-gradient-frames (int > 0)
                            Number of frames to display each gradient step. (default: 10)
      --final-gradient-direction (diagonal, horizontal, vertical, center)
                            Direction of the gradient for the final color. (default: Direction.VERTICAL)
      --easing EASING       Easing function to use for character movement. (default: in_quad)

        Easing
        ------
        Note: A prefix must be added to the function name.
        
        All easing functions support the following prefixes:
            IN_  - Ease in
            OUT_ - Ease out
            IN_OUT_ - Ease in and out
            
        Easing Functions
        ----------------
        SINE   - Sine easing
        QUAD   - Quadratic easing
        CUBIC  - Cubic easing
        QUART  - Quartic easing
        QUINT  - Quintic easing
        EXPO   - Exponential easing
        CIRC   - Circular easing
        BACK   - Back easing
        ELASTIC - Elastic easing
        BOUNCE - Bounce easing
        
        Visit: https://easings.net/ for visualizations of the easing functions.

    Example: terminaltexteffects pour --pour-direction down --movement-speed 0.2 --gap 1 --starting-color FFFFFF --final-gradient-stops 8A008A 00D1FF FFFFFF --easing IN_QUAD
</details>

#### Print

![print_demo](https://github.com/ChrisBuilds/terminaltexteffects/assets/57874186/5d902350-e5d3-400c-9496-119c88d40643)
<details>
<summary>tte print -h</summary>
<br>
    print | Lines are printed one at a time following a print head. Print head performs line feed, carriage return.

    options:
      -h, --help            show this help message and exit
      --final-gradient-stops (XTerm [0-255] OR RGB Hex [000000-ffffff]) [(XTerm [0-255] OR RGB Hex [000000-ffffff]) ...]
                            Space separated, unquoted, list of colors for the character gradient (applied from bottom to top). If only one color is provided, the characters will be displayed in that color.
                            (default: ('02b8bd', 'c1f0e3', '00ffa0'))
      --final-gradient-steps (int > 0) [(int > 0) ...]
                            Space separated, unquoted, list of the number of gradient steps to use. More steps will create a smoother and longer gradient animation. (default: (12,))
      --final-gradient-direction (diagonal, horizontal, vertical, center)
                            Direction of the gradient for the final color. (default: Direction.DIAGONAL)
      --print-head-return-speed (float > 0)
                            Speed of the print head when performing a carriage return. (default: 1.25)
      --print-speed (int > 0)
                            Speed of the print head when printing characters. (default: 1)
      --print-head-easing PRINT_HEAD_EASING
                            Easing function to use for print head movement. (default: in_out_quad)

        Easing
        ------
        Note: A prefix must be added to the function name.
        
        All easing functions support the following prefixes:
            IN_  - Ease in
            OUT_ - Ease out
            IN_OUT_ - Ease in and out
            
        Easing Functions
        ----------------
        SINE   - Sine easing
        QUAD   - Quadratic easing
        CUBIC  - Cubic easing
        QUART  - Quartic easing
        QUINT  - Quintic easing
        EXPO   - Exponential easing
        CIRC   - Circular easing
        BACK   - Back easing
        ELASTIC - Elastic easing
        BOUNCE - Bounce easing
        
        Visit: https://easings.net/ for visualizations of the easing functions.

        
    Example: terminaltexteffects print --final-gradient-stops 02b8bd c1f0e3 00ffa0 --final-gradient-steps 12 --print-head-return-speed 1.25 --print-speed 1 --print-head-easing IN_OUT_QUAD
</details>

#### Rain

![rain_demo](https://github.com/ChrisBuilds/terminaltexteffects/assets/57874186/7b8cf447-67b6-41e9-b354-07b3e5161d10)
<details>
<summary>tte rain -h</summary>
<br>
    rain | Rain characters from the top of the output area.

    options:
      -h, --help            show this help message and exit
      --rain-colors (XTerm [0-255] OR RGB Hex [000000-ffffff]) [(XTerm [0-255] OR RGB Hex [000000-ffffff]) ...]
                            List of colors for the rain drops. Colors are randomly chosen from the list. (default: ('00315C', '004C8F', '0075DB', '3F91D9', '78B9F2', '9AC8F5', 'B8D8F8', 'E3EFFC'))
      --movement-speed (hyphen separated float range e.g. '0.25-0.5')
                            Falling speed range of the rain drops. (default: (0.1, 0.2))
      --rain-symbols (ASCII/UTF-8 character) [(ASCII/UTF-8 character) ...]
                            Space separated list of symbols to use for the rain drops. Symbols are randomly chosen from the list. (default: ('o', '.', ',', '*', '|'))
      --final-gradient-stops (XTerm [0-255] OR RGB Hex [000000-ffffff]) [(XTerm [0-255] OR RGB Hex [000000-ffffff]) ...]
                            Space separated, unquoted, list of colors for the character gradient (applied from bottom to top). If only one color is provided, the characters will be displayed in that color.
                            (default: ('488bff', 'b2e7de', '57eaf7'))
      --final-gradient-steps (int > 0) [(int > 0) ...]
                            Space separated, unquoted, list of the number of gradient steps to use. More steps will create a smoother and longer gradient animation. (default: (12,))
      --final-gradient-direction (diagonal, horizontal, vertical, center)
                            Direction of the gradient for the final color. (default: Direction.DIAGONAL)
      --easing (Easing Function)
                            Easing function to use for character movement. (default: in_quart)

        Easing
        ------
        Note: A prefix must be added to the function name.
        
        All easing functions support the following prefixes:
            IN_  - Ease in
            OUT_ - Ease out
            IN_OUT_ - Ease in and out
            
        Easing Functions
        ----------------
        SINE   - Sine easing
        QUAD   - Quadratic easing
        CUBIC  - Cubic easing
        QUART  - Quartic easing
        QUINT  - Quintic easing
        EXPO   - Exponential easing
        CIRC   - Circular easing
        BACK   - Back easing
        ELASTIC - Elastic easing
        BOUNCE - Bounce easing
        
        Visit: https://easings.net/ for visualizations of the easing functions.
    
    Example: terminaltexteffects rain --rain-symbols o . , "*" "|" --rain-colors 00315C 004C8F 0075DB 3F91D9 78B9F2 9AC8F5 B8D8F8 E3EFFC --final-gradient-stops 488bff b2e7de 57eaf7 --final-gradient-steps 12 --movement-speed 0.1-0.2 --easing IN_QUART
</details>

#### RandomSequence

![randomsequence_demo](https://github.com/ChrisBuilds/terminaltexteffects/assets/57874186/a2218f80-73b6-40ab-b2fb-49268cf9f890)
<details>
<summary>tte randomsequence -h</summary>
<br>
    randomsequence | Prints the input data in a random sequence.

    options:
      -h, --help            show this help message and exit
      --starting-color (XTerm [0-255] OR RGB Hex [000000-ffffff])
                            Color of the characters at spawn. (default: 000000)
      --final-gradient-stops (XTerm [0-255] OR RGB Hex [000000-ffffff]) [(XTerm [0-255] OR RGB Hex [000000-ffffff]) ...]
                            Space separated, unquoted, list of colors for the character gradient (applied from bottom to top). If only one color is provided, the characters will be displayed in that color.
                            (default: ('8A008A', '00D1FF', 'FFFFFF'))
      --final-gradient-steps (int > 0) [(int > 0) ...]
                            Space separated, unquoted, list of the number of gradient steps to use. More steps will create a smoother and longer gradient animation. (default: (12,))
      --final-gradient-frames (int > 0)
                            Number of frames to display each gradient step. (default: 12)
      --final-gradient-direction (diagonal, horizontal, vertical, center)
                            Direction of the gradient for the final color. (default: Direction.VERTICAL)
      --speed (float > 0)   Speed of the animation as a percentage of the total number of characters. (default: 0.004)

    Example: terminaltexteffects randomsequence --starting-color 000000 --final-gradient-stops 8A008A 00D1FF FFFFFF --final-gradient-steps 12 --final-gradient-frames 12 --speed 0.004
</details>

#### Rings

![rings_demo](https://github.com/ChrisBuilds/terminaltexteffects/assets/57874186/cb7f6388-0f46-42f1-a2b3-6a267e9451f0)
<details>
<summary>tte rings -h</summary>
<br>
    rings | Characters are dispersed and form into spinning rings.

    options:
      -h, --help            show this help message and exit
      --ring-colors (XTerm [0-255] OR RGB Hex [000000-ffffff]) [(XTerm [0-255] OR RGB Hex [000000-ffffff]) ...]
                            Space separated, unquoted, list of colors for the rings. (default: ('ab48ff', 'e7b2b2', 'fffebd'))
      --final-gradient-stops (XTerm [0-255] OR RGB Hex [000000-ffffff]) [(XTerm [0-255] OR RGB Hex [000000-ffffff]) ...]
                            Space separated, unquoted, list of colors for the character gradient (applied from bottom to top). If only one color is provided, the characters will be displayed in that color.
                            (default: ('ab48ff', 'e7b2b2', 'fffebd'))
      --final-gradient-steps (int > 0) [(int > 0) ...]
                            Space separated, unquoted, list of the number of gradient steps to use. More steps will create a smoother and longer gradient animation. (default: (12,))
      --final-gradient-direction (diagonal, horizontal, vertical, center)
                            Direction of the gradient for the final color. (default: Direction.VERTICAL)
      --ring-gap RING_GAP   Distance between rings as a percent of the smallest output area dimension. (default: 0.1)
      --spin-duration SPIN_DURATION
                            Number of animation steps for each cycle of the spin phase. (default: 200)
      --spin-speed (hyphen separated float range e.g. '0.25-0.5')
                            Range of speeds for the rotation of the rings. The speed is randomly selected from this range for each ring. (default: (0.25, 1.0))
      --disperse-duration DISPERSE_DURATION
                            Number of animation steps spent in the dispersed state between spinning cycles. (default: 200)
      --spin-disperse-cycles SPIN_DISPERSE_CYCLES
                            Number of times the animation will cycles between spinning rings and dispersed characters. (default: 3)

    Example: terminaltexteffects rings --ring-colors ab48ff e7b2b2 fffebd --final-gradient-stops ab48ff e7b2b2 fffebd --final-gradient-steps 12 --ring-gap 0.1 --spin-duration 200 --spin-speed 0.25-1.0 --disperse-duration 200 --spin-disperse-cycles 3
</details>

#### Scattered

![scattered_demo](https://github.com/ChrisBuilds/terminaltexteffects/assets/57874186/9948519d-0158-4ddf-ae3a-7d4eddb706d9)
<details>
<summary>tte scattered -h</summary>
<br>
    scattered | Move the characters into place from random starting locations.

    options:
      -h, --help            show this help message and exit
      --final-gradient-stops (XTerm [0-255] OR RGB Hex [000000-ffffff]) [(XTerm [0-255] OR RGB Hex [000000-ffffff]) ...]
                            Space separated, unquoted, list of colors for the character gradient. If only one color is provided, the characters will be displayed in that color. (default: ('ff9048', 'ab9dff',
                            'bdffea'))
      --final-gradient-steps (int > 0)
                            Number of gradient steps to use. More steps will create a smoother and longer gradient animation. (default: (12,))
      --final-gradient-frames (int > 0)
                            Number of frames to display each gradient step. (default: 12)
      --final-gradient-direction (diagonal, horizontal, vertical, center)
                            Direction of the gradient for the final color. (default: Direction.VERTICAL)
      --movement-speed (float > 0)
                            Movement speed of the characters. Note: Speed effects the number of steps in the easing function. Adjust speed and animation rate separately to fine tune the effect. (default: 0.5)
      --movement-easing MOVEMENT_EASING
                            Easing function to use for character movement. (default: in_out_back)

        Easing
        ------
        Note: A prefix must be added to the function name.
        
        All easing functions support the following prefixes:
            IN_  - Ease in
            OUT_ - Ease out
            IN_OUT_ - Ease in and out
            
        Easing Functions
        ----------------
        SINE   - Sine easing
        QUAD   - Quadratic easing
        CUBIC  - Cubic easing
        QUART  - Quartic easing
        QUINT  - Quintic easing
        EXPO   - Exponential easing
        CIRC   - Circular easing
        BACK   - Back easing
        ELASTIC - Elastic easing
        BOUNCE - Bounce easing
        
        Visit: https://easings.net/ for visualizations of the easing functions.

    Example: terminaltexteffects scattered --final-gradient-stops ff9048 ab9dff bdffea --final-gradient-steps 12 --final-gradient-frames 12 --movement-speed 0.5 --movement-easing IN_OUT_BACK
</details>

#### Slide

![slide_demo](https://github.com/ChrisBuilds/terminaltexteffects/assets/57874186/218e7218-e9ef-44de-b43b-5e824623a957)
<details>
<summary>tte slide -h</summary>
<br>
    slide | Slide characters into view from outside the terminal, grouped by row, column, or diagonal.

    options:
      -h, --help            show this help message and exit
      --movement-speed (float > 0)
                            Speed of the characters. (default: 0.5)
      --grouping {row,column,diagonal}
                            Direction to group characters. (default: row)
      --final-gradient-stops (XTerm [0-255] OR RGB Hex [000000-ffffff]) [(XTerm [0-255] OR RGB Hex [000000-ffffff]) ...]
                            Space separated, unquoted, list of colors for the character gradient. If only one color is provided, the characters will be displayed in that color. (default: ('833ab4', 'fd1d1d',
                            'fcb045'))
      --final-gradient-steps (int > 0)
                            Number of gradient steps to use. More steps will create a smoother and longer gradient animation. (default: (12,))
      --final-gradient-frames (int > 0)
                            Number of frames to display each gradient step. (default: 10)
      --final-gradient-direction FINAL_GRADIENT_DIRECTION
                            Direction of the gradient (vertical, horizontal, diagonal, center). (default: Direction.VERTICAL)
      --gap (int >= 0)      Number of frames to wait before adding the next group of characters. Increasing this value creates a more staggered effect. (default: 3)
      --reverse-direction   Reverse the direction of the characters. (default: False)
      --merge               Merge the character groups originating from either side of the terminal. (--reverse-direction is ignored when merging) (default: False)
      --movement-easing (Easing Function)
                            Easing function to use for character movement. (default: in_out_quad)

        Easing
        ------
        Note: A prefix must be added to the function name.
        
        All easing functions support the following prefixes:
            IN_  - Ease in
            OUT_ - Ease out
            IN_OUT_ - Ease in and out
            
        Easing Functions
        ----------------
        SINE   - Sine easing
        QUAD   - Quadratic easing
        CUBIC  - Cubic easing
        QUART  - Quartic easing
        QUINT  - Quintic easing
        EXPO   - Exponential easing
        CIRC   - Circular easing
        BACK   - Back easing
        ELASTIC - Elastic easing
        BOUNCE - Bounce easing
        
        Visit: https://easings.net/ for visualizations of the easing functions.

    Example: terminaltexteffects slide --movement-speed 0.5 --grouping row --final-gradient-stops 833ab4 fd1d1d fcb045 --final-gradient-steps 12 --final-gradient-frames 10 --final-gradient-direction vertical --gap 3 --reverse-direction --merge --movement-easing OUT_QUAD
</details>

#### Spotlights

![spotlights_demo](https://github.com/ChrisBuilds/terminaltexteffects/assets/57874186/4ab93725-0c8a-4bdf-af91-057338f4e007)
<details>
<summary>tte spotlights -h</summary>
<br>
    spotlights | Spotlights search the text area, illuminating characters, before converging in the center and expanding.

    options:
      -h, --help            show this help message and exit
      --final-gradient-stops (XTerm [0-255] OR RGB Hex [000000-ffffff]) [(XTerm [0-255] OR RGB Hex [000000-ffffff]) ...]
                            Space separated, unquoted, list of colors for the character gradient (applied from bottom to top). If only one color is provided, the characters will be displayed in that color.
                            (default: ('ab48ff', 'e7b2b2', 'fffebd'))
      --final-gradient-steps (int > 0) [(int > 0) ...]
                            Number of gradient steps to use. More steps will create a smoother and longer gradient animation. (default: (12,))
      --final-gradient-direction (diagonal, horizontal, vertical, center)
                            Direction of the gradient for the final color. (default: Direction.VERTICAL)
      --beam-width-ratio (float > 0)
                            Width of the beam of light as min(width, height) // n of the input text. (default: 2.0)
      --beam-falloff (float >= 0)
                            Distance from the edge of the beam where the brightness begins to fall off, as a percentage of total beam width. (default: 0.3)
      --search-duration (int > 0)
                            Duration of the search phase, in animation steps, before the spotlights converge in the center. (default: 750)
      --search-speed-range (hyphen separated float range e.g. '0.25-0.5')
                            Range of speeds for the spotlights during the search phase. The speed is a random value between the two provided values. (default: (0.25, 0.5))
      --spotlight-count (int > 0)
                            Number of spotlights to use. (default: 3)

        Easing
        ------
        Note: A prefix must be added to the function name.
        
        All easing functions support the following prefixes:
            IN_  - Ease in
            OUT_ - Ease out
            IN_OUT_ - Ease in and out
            
        Easing Functions
        ----------------
        SINE   - Sine easing
        QUAD   - Quadratic easing
        CUBIC  - Cubic easing
        QUART  - Quartic easing
        QUINT  - Quintic easing
        EXPO   - Exponential easing
        CIRC   - Circular easing
        BACK   - Back easing
        ELASTIC - Elastic easing
        BOUNCE - Bounce easing
        
        Visit: https://easings.net/ for visualizations of the easing functions.

    Example: terminaltexteffects spotlights --final-gradient-stops ab48ff e7b2b2 fffebd --final-gradient-steps 12 --beam-width-ratio 2.0 --beam-falloff 0.3 --search-duration 750 --search-speed-range 0.25-0.5 --spotlight-count 3
</details>

#### Spray

![spray_demo](https://github.com/ChrisBuilds/terminaltexteffects/assets/57874186/0be02197-11c3-44d0-9e7f-cd90caefa876)
<details>
<summary>tte spray -h</summary>
<br>
    spray | Draws the characters spawning at varying rates from a single point.

    options:
      -h, --help            show this help message and exit
      --final-gradient-stops (XTerm [0-255] OR RGB Hex [000000-ffffff]) [(XTerm [0-255] OR RGB Hex [000000-ffffff]) ...]
                            Space separated, unquoted, list of colors for the character gradient (applied from bottom to top). If only one color is provided, the characters will be displayed in that color.
                            (default: ('8A008A', '00D1FF', 'FFFFFF'))
      --final-gradient-steps (int > 0) [(int > 0) ...]
                            Space separated, unquoted, list of the number of gradient steps to use. More steps will create a smoother and longer gradient animation. (default: (12,))
      --final-gradient-direction (diagonal, horizontal, vertical, center)
                            Direction of the gradient for the final color. (default: Direction.VERTICAL)
      --spray-position {n,ne,e,se,s,sw,w,nw,center}
                            Position for the spray origin. (default: e)
      --spray-volume (float > 0)
                            Number of characters to spray per tick as a percent of the total number of characters. (default: 0.005)
      --movement-speed (hyphen separated float range e.g. '0.25-0.5')
                            Movement speed of the characters. (default: (0.4, 1.0))
      --movement-easing MOVEMENT_EASING
                            Easing function to use for character movement. (default: out_expo)

        Easing
        ------
        Note: A prefix must be added to the function name.
        
        All easing functions support the following prefixes:
            IN_  - Ease in
            OUT_ - Ease out
            IN_OUT_ - Ease in and out
            
        Easing Functions
        ----------------
        SINE   - Sine easing
        QUAD   - Quadratic easing
        CUBIC  - Cubic easing
        QUART  - Quartic easing
        QUINT  - Quintic easing
        EXPO   - Exponential easing
        CIRC   - Circular easing
        BACK   - Back easing
        ELASTIC - Elastic easing
        BOUNCE - Bounce easing
        
        Visit: https://easings.net/ for visualizations of the easing functions.
        
    Example: terminaltexteffects spray --final-gradient-stops 8A008A 00D1FF FFFFFF --final-gradient-steps 12 --spray-position e --spray-volume 0.005 --movement-speed 0.4-1.0 --movement-easing OUT_EXPO
</details>

#### Swarm

![swarm_demo](https://github.com/ChrisBuilds/terminaltexteffects/assets/57874186/305e8390-a0fb-4edb-a541-7b52cef77c09)
<details>
<summary>tte swarm -h</summary>
<br>
    swarm | Characters are grouped into swarms and move around the terminal before settling into position.

    options:
      -h, --help            show this help message and exit
      --base-color (XTerm [0-255] OR RGB Hex [000000-ffffff]) [(XTerm [0-255] OR RGB Hex [000000-ffffff]) ...]
                            Space separated, unquoted, list of colors for the swarms (default: ('31a0d4',))
      --flash-color (XTerm [0-255] OR RGB Hex [000000-ffffff])
                            Color for the character flash. Characters flash when moving. (default: f2ea79)
      --final-gradient-stops (XTerm [0-255] OR RGB Hex [000000-ffffff]) [(XTerm [0-255] OR RGB Hex [000000-ffffff]) ...]
                            Space separated, unquoted, list of colors for the character gradient (applied from bottom to top). If only one color is provided, the characters will be displayed in that color.
                            (default: ('31b900', 'f0ff65'))
      --final-gradient-steps (int > 0) [(int > 0) ...]
                            Space separated, unquoted, list of the number of gradient steps to use. More steps will create a smoother and longer gradient animation. (default: (12,))
      --final-gradient-direction (diagonal, horizontal, vertical, center)
                            Direction of the gradient for the final color. (default: Direction.HORIZONTAL)
      --swarm-size (0 <= float(n) <= 1)
                            Percent of total characters in each swarm. (default: 0.1)
      --swarm-coordination (0 <= float(n) <= 1)
                            Percent of characters in a swarm that move as a group. (default: 0.8)
      --swarm-area-count (hyphen separated int range e.g. '1-10')
                            Range of the number of areas where characters will swarm. (default: (2, 4))

    Example: terminaltexteffects swarm --base-color 31a0d4 --flash-color f2ea79 --final-gradient-stops 31b900 f0ff65 --final-gradient-steps 12 --swarm-size 0.1 --swarm-coordination 0.80 --swarm-area-count 2-4
</details>

#### Synthgrid

![synthgrid_demo](https://github.com/ChrisBuilds/terminaltexteffects/assets/57874186/6d1bab16-0520-44fa-a508-8f92d7d3be9e)
<details>
<summary>tte synthgrid -h</summary>
<br>
    synthgrid | Create a grid which fills with characters dissolving into the final text.

    options:
      -h, --help            show this help message and exit
      --grid-gradient-stops (XTerm [0-255] OR RGB Hex [000000-ffffff]) [(XTerm [0-255] OR RGB Hex [000000-ffffff]) ...]
                            Space separated, unquoted, list of colors for the grid gradient. (default: ('CC00CC', 'ffffff'))
      --grid-gradient-steps (int > 0) [(int > 0) ...]
                            Space separated, unquoted, list of the number of gradient steps to use. More steps will create a smoother and longer gradient animation. (default: (12,))
      --grid-gradient-direction (diagonal, horizontal, vertical, center)
                            Direction of the gradient for the grid color. (default: Direction.DIAGONAL)
      --text-gradient-stops (XTerm [0-255] OR RGB Hex [000000-ffffff]) [(XTerm [0-255] OR RGB Hex [000000-ffffff]) ...]
                            Space separated, unquoted, list of colors for the text gradient. (default: ('8A008A', '00D1FF', 'FFFFFF'))
      --text-gradient-steps (int > 0) [(int > 0) ...]
                            Space separated, unquoted, list of the number of gradient steps to use. More steps will create a smoother and longer gradient animation. (default: (12,))
      --text-gradient-direction (diagonal, horizontal, vertical, center)
                            Direction of the gradient for the text color. (default: Direction.VERTICAL)
      --grid-row-symbol (ASCII/UTF-8 character)
                            Symbol to use for grid row lines. (default: ─)
      --grid-column-symbol (ASCII/UTF-8 character)
                            Symbol to use for grid column lines. (default: │)
      --text-generation-symbols (ASCII/UTF-8 character) [(ASCII/UTF-8 character) ...]
                            Space separated, unquoted, list of characters for the text generation animation. (default: ('░', '▒', '▓'))
      --max-active-blocks (float > 0)
                            Maximum percentage of blocks to have active at any given time. For example, if set to 0.1, 10 percent of the blocks will be active at any given time. (default: 0.1)

    Example: terminaltexteffects synthgrid --grid-gradient-stops CC00CC ffffff --grid-gradient-steps 12 --text-gradient-stops 8A008A 00D1FF FFFFFF --text-gradient-steps 12 --grid-row-symbol ─ --grid-column-symbol "│" --text-generation-symbols ░ ▒ ▓ --max-active-blocks 0.1
</details>

#### Unstable

![unstable_demo](https://github.com/ChrisBuilds/terminaltexteffects/assets/57874186/29adb5bf-cd35-4d67-9ed4-fa73ebcb892d)
<details>
<summary>tte unstable -h</summary>
<br>
    synthgrid | Create a grid which fills with characters dissolving into the final text.

    options:
      -h, --help            show this help message and exit
      --grid-gradient-stops (XTerm [0-255] OR RGB Hex [000000-ffffff]) [(XTerm [0-255] OR RGB Hex [000000-ffffff]) ...]
                            Space separated, unquoted, list of colors for the grid gradient. (default: ('CC00CC', 'ffffff'))
      --grid-gradient-steps (int > 0) [(int > 0) ...]
                            Space separated, unquoted, list of the number of gradient steps to use. More steps will create a smoother and longer gradient animation. (default: (12,))
      --grid-gradient-direction (diagonal, horizontal, vertical, center)
                            Direction of the gradient for the grid color. (default: Direction.DIAGONAL)
      --text-gradient-stops (XTerm [0-255] OR RGB Hex [000000-ffffff]) [(XTerm [0-255] OR RGB Hex [000000-ffffff]) ...]
                            Space separated, unquoted, list of colors for the text gradient. (default: ('8A008A', '00D1FF', 'FFFFFF'))
      --text-gradient-steps (int > 0) [(int > 0) ...]
                            Space separated, unquoted, list of the number of gradient steps to use. More steps will create a smoother and longer gradient animation. (default: (12,))
      --text-gradient-direction (diagonal, horizontal, vertical, center)
                            Direction of the gradient for the text color. (default: Direction.VERTICAL)
      --grid-row-symbol (ASCII/UTF-8 character)
                            Symbol to use for grid row lines. (default: ─)
      --grid-column-symbol (ASCII/UTF-8 character)
                            Symbol to use for grid column lines. (default: │)
      --text-generation-symbols (ASCII/UTF-8 character) [(ASCII/UTF-8 character) ...]
                            Space separated, unquoted, list of characters for the text generation animation. (default: ('░', '▒', '▓'))
      --max-active-blocks (float > 0)
                            Maximum percentage of blocks to have active at any given time. For example, if set to 0.1, 10 percent of the blocks will be active at any given time. (default: 0.1)

    Example: terminaltexteffects synthgrid --grid-gradient-stops CC00CC ffffff --grid-gradient-steps 12 --text-gradient-stops 8A008A 00D1FF FFFFFF --text-gradient-steps 12 --grid-row-symbol ─ --grid-column-symbol "│" --text-generation-symbols ░ ▒ ▓ --max-active-blocks 0.1
</details>

#### Verticalslice

![verticalslice_demo](https://github.com/ChrisBuilds/terminaltexteffects/assets/57874186/2341a822-7fef-4ebf-9420-8272fff64082)
<details>
<summary>tte verticalslice -h</summary>
<br>
    verticalslice | Slices the input in half vertically and slides it into place from opposite directions.

    options:
      -h, --help            show this help message and exit
      --final-gradient-stops (XTerm [0-255] OR RGB Hex [000000-ffffff]) [(XTerm [0-255] OR RGB Hex [000000-ffffff]) ...]
                            Space separated, unquoted, list of colors for the character gradient (applied from bottom to top). If only one color is provided, the characters will be displayed in that color.
                            (default: ('8A008A', '00D1FF', 'FFFFFF'))
      --final-gradient-steps (int > 0) [(int > 0) ...]
                            Space separated, unquoted, list of the number of gradient steps to use. More steps will create a smoother and longer gradient animation. (default: (12,))
      --final-gradient-direction (diagonal, horizontal, vertical, center)
                            Direction of the gradient for the final color. (default: Direction.VERTICAL)
      --movement-speed (float > 0)
                            Movement speed of the characters. Note: Speed effects the number of steps in the easing function. Adjust speed and animation rate separately to fine tune the effect. (default: 0.15)
      --movement-easing MOVEMENT_EASING
                            Easing function to use for character movement. (default: in_out_expo)

        Easing
        ------
        Note: A prefix must be added to the function name.
        
        All easing functions support the following prefixes:
            IN_  - Ease in
            OUT_ - Ease out
            IN_OUT_ - Ease in and out
            
        Easing Functions
        ----------------
        SINE   - Sine easing
        QUAD   - Quadratic easing
        CUBIC  - Cubic easing
        QUART  - Quartic easing
        QUINT  - Quintic easing
        EXPO   - Exponential easing
        CIRC   - Circular easing
        BACK   - Back easing
        ELASTIC - Elastic easing
        BOUNCE - Bounce easing
        
        Visit: https://easings.net/ for visualizations of the easing functions.

        
    Example: terminaltexteffects verticalslice --final-gradient-stops 8A008A 00D1FF FFFFFF --final-gradient-steps 12 --movement-speed 0.15 --movement-easing IN_OUT_EXPO
</details>

#### VHSTape

![vhstape_demo](https://github.com/ChrisBuilds/terminaltexteffects/assets/57874186/720abbf4-f97d-4ce9-96ee-15ef973488d2)
<details>
<summary>tte vhstape -h</summary>
<br>
    vhstape | Lines of characters glitch left and right and lose detail like an old VHS tape.

    options:
      -h, --help            show this help message and exit
      --final-gradient-stops (XTerm [0-255] OR RGB Hex [000000-ffffff]) [(XTerm [0-255] OR RGB Hex [000000-ffffff]) ...]
                            Space separated, unquoted, list of colors for the character gradient (applied from bottom to top). If only one color is provided, the characters will be displayed in that color.
                            (default: ('ab48ff', 'e7b2b2', 'fffebd'))
      --final-gradient-steps (int > 0) [(int > 0) ...]
                            Space separated, unquoted, list of the number of gradient steps to use. More steps will create a smoother and longer gradient animation. (default: (12,))
      --final-gradient-direction (diagonal, horizontal, vertical, center)
                            Direction of the gradient for the final color. (default: Direction.VERTICAL)
      --glitch-line-colors (XTerm [0-255] OR RGB Hex [000000-ffffff]) [(XTerm [0-255] OR RGB Hex [000000-ffffff]) ...]
                            Space separated, unquoted, list of colors for the characters when a single line is glitching. Colors are applied in order as an animation. (default: ('ffffff', 'ff0000', '00ff00',
                            '0000ff', 'ffffff'))
      --glitch-wave-colors (XTerm [0-255] OR RGB Hex [000000-ffffff]) [(XTerm [0-255] OR RGB Hex [000000-ffffff]) ...]
                            Space separated, unquoted, list of colors for the characters in lines that are part of the glitch wave. Colors are applied in order as an animation. (default: ('ffffff', 'ff0000',
                            '00ff00', '0000ff', 'ffffff'))
      --noise-colors (XTerm [0-255] OR RGB Hex [000000-ffffff]) [(XTerm [0-255] OR RGB Hex [000000-ffffff]) ...]
                            Space separated, unquoted, list of colors for the characters during the noise phase. (default: ('1e1e1f', '3c3b3d', '6d6c70', 'a2a1a6', 'cbc9cf', 'ffffff'))
      --glitch-line-chance (0 <= float(n) <= 1)
                            Chance that a line will glitch on any given frame. (default: 0.05)
      --noise-chance (0 <= float(n) <= 1)
                            Chance that all characters will experience noise on any given frame. (default: 0.004)
      --total-glitch-time (int > 0)
                            Total time, animation steps, that the glitching phase will last. (default: 1000)

    Example: terminaltexteffects vhstape --final-gradient-stops ab48ff e7b2b2 fffebd --final-gradient-steps 12 --glitch-line-colors ffffff ff0000 00ff00 0000ff ffffff --glitch-wave-colors ffffff ff0000 00ff00 0000ff ffffff --noise-colors 1e1e1f 3c3b3d 6d6c70 a2a1a6 cbc9cf ffffff --glitch-line-chance 0.05 --noise-chance 0.004 --total-glitch-time 1000
</details>

#### Waves

![waves_demo](https://github.com/ChrisBuilds/terminaltexteffects/assets/57874186/ea9b04ca-e526-4c7e-b98d-a98a42f7137f)
<details>
<summary>tte waves -h</summary>
<br>
    waves | Waves travel across the terminal leaving behind the characters.

    options:
      -h, --help            show this help message and exit
      --wave-symbols (ASCII/UTF-8 character) [(ASCII/UTF-8 character) ...]
                            Symbols to use for the wave animation. Multi-character strings will be used in sequence to create an animation. (default: ('▁', '▂', '▃', '▄', '▅', '▆', '▇', '█', '▇', '▆', '▅', '▄',
                            '▃', '▂', '▁'))
      --wave-gradient-stops (XTerm [0-255] OR RGB Hex [000000-ffffff]) [(XTerm [0-255] OR RGB Hex [000000-ffffff]) ...]
                            Space separated, unquoted, list of colors for the character gradient (applied from bottom to top). If only one color is provided, the characters will be displayed in that color.
                            (default: ('f0ff65', 'ffb102', '31a0d4', 'ffb102', 'f0ff65'))
      --wave-gradient-steps (int > 0) [(int > 0) ...]
                            Space separated, unquoted, list of the number of gradient steps to use. More steps will create a smoother and longer gradient animation. (default: (6,))
      --final-gradient-stops (XTerm [0-255] OR RGB Hex [000000-ffffff]) [(XTerm [0-255] OR RGB Hex [000000-ffffff]) ...]
                            Space separated, unquoted, list of colors for the character gradient (applied from bottom to top). If only one color is provided, the characters will be displayed in that color.
                            (default: ('ffb102', '31a0d4', 'f0ff65'))
      --final-gradient-steps (int > 0) [(int > 0) ...]
                            Space separated, unquoted, list of the number of gradient steps to use. More steps will create a smoother and longer gradient animation. (default: (12,))
      --final-gradient-direction (diagonal, horizontal, vertical, center)
                            Direction of the gradient for the final color. (default: Direction.DIAGONAL)
      --wave-count WAVE_COUNT
                            Number of waves to generate. n > 0. (default: 7)
      --wave-length (int > 0)
                            The number of frames for each step of the wave. Higher wave-lengths will create a slower wave. (default: 2)
      --wave-easing WAVE_EASING
                            Easing function to use for wave travel. (default: in_out_sine)

        Easing
        ------
        Note: A prefix must be added to the function name.
        
        All easing functions support the following prefixes:
            IN_  - Ease in
            OUT_ - Ease out
            IN_OUT_ - Ease in and out
            
        Easing Functions
        ----------------
        SINE   - Sine easing
        QUAD   - Quadratic easing
        CUBIC  - Cubic easing
        QUART  - Quartic easing
        QUINT  - Quintic easing
        EXPO   - Exponential easing
        CIRC   - Circular easing
        BACK   - Back easing
        ELASTIC - Elastic easing
        BOUNCE - Bounce easing
        
        Visit: https://easings.net/ for visualizations of the easing functions.

    Example: terminaltexteffects waves --wave-symbols ▁ ▂ ▃ ▄ ▅ ▆ ▇ █ ▇ ▆ ▅ ▄ ▃ ▂ ▁ --wave-gradient-stops f0ff65 ffb102 31a0d4 ffb102 f0ff65 --wave-gradient-steps 6 --final-gradient-stops ffb102 31a0d4 f0ff65 --final-gradient-steps 12 --wave-count 7 --wave-length 2 --wave-easing IN_OUT_SINE
</details>

#### Wipe

![wipe_demo](https://github.com/ChrisBuilds/terminaltexteffects/assets/57874186/40b8c81e-6143-4839-af56-12e361651a0a)
<details>
<summary>tte wipe -h</summary>
<br>
    wipe | Wipes the text across the terminal to reveal characters.

    options:
      -h, --help            show this help message and exit
      --wipe-direction {column_left_to_right,column_right_to_left,row_top_to_bottom,row_bottom_to_top,diagonal_top_left_to_bottom_right,diagonal_bottom_left_to_top_right,diagonal_top_right_to_bottom_left,diagonal_bottom_right_to_top_left}
                            Direction the text will wipe. (default: diagonal_bottom_left_to_top_right)
      --final-gradient-stops (XTerm [0-255] OR RGB Hex [000000-ffffff]) [(XTerm [0-255] OR RGB Hex [000000-ffffff]) ...]
                            Space separated, unquoted, list of colors for the wipe gradient. (default: ('833ab4', 'fd1d1d', 'fcb045'))
      --final-gradient-steps (int > 0) [(int > 0) ...]
                            Number of gradient steps to use. More steps will create a smoother and longer gradient animation. (default: (12,))
      --final-gradient-frames (int > 0)
                            Number of frames to display each gradient step. (default: 5)
      --final-gradient-direction (diagonal, horizontal, vertical, center)
                            Direction of the gradient for the final color. (default: Direction.VERTICAL)
      --wipe-delay (int >= 0)
                            Number of animation cycles to wait before adding the next character group. Increase, to slow down the effect. (default: 0)

    Example: terminaltexteffects wipe --wipe-direction diagonal_bottom_left_to_top_right --final-gradient-stops 833ab4 fd1d1d fcb045 --final-gradient-steps 12 --final-gradient-frames 5 --wipe-delay 0
</details>

## In-Development Preview

Any effects shown below are in development and will be available in the next release.

## Latest Release Notes

<<<<<<< HEAD
## 0.7.0

### New Features

#### Effects

* Beams. Light beams travel across the output area and illuminate the characters behind them.
* Overflow. The input text is scrambled by row and repeated randomly, scrolling up the terminal, before eventually displaying in the correct order.
* OrbittingVolley. Characters fire from launchers which orbit the output area.
* Spotlights. Spotlights search the text area, illuminating characters, before converging in the center and expanding.

#### Engine

* Gradients now support multiple step specification to control the distance between each stop pair. For example:
   graphics.Gradient(RED, BLUE, YELLOW, steps=(2,5)) results in a spectrum of RED -> (1 step) -> BLUE -> (4 steps) -> YELLOW
* graphics.Gradient.get_color_at_fraction(fraction: float) will return a color at the given fraction of the spectrum when provided a float between 0 and 1, inclusive. This can be used to match the color to a ratio/ For example, the character height in the terminal.
* graphics.Gradient.build_coordinate_color_mapping() will map gradient colors to coordinates in the terminal and supports a Gradient.Direction argument to enable gradients in the following directions: horizontal, vertical, diagonal, center
* graphics.Gradient, if printed, will show a colored spectrum and the description of its stops and steps.
* The Scene class has a new method: apply_gradient_to_symbols(). This method will iterate over a list of symbols and apply the colors from a gradient to the symbols. A frame with the symbol will be added for each color starting from the last color used in the previous symbol, up to the the index determined by the ratio of the current symbol's index in the symbols list to the total length of the list. This method allows scenes to automatically create frames from a list of symbols and gradient of arbitrary length while ensuring every symbol and color is displayed.
* On instatiation, Terminal creates EffectCharacters for every coordinate in the output area that does not have an input character. These EffectCharacters have the symbol " " and are stored in Terminal._fill_characters as well as added to Terminal.character_by_input_coord.
* arg_validators.IntRange will validate a range specified as "int-int" and return a tuple[int,int].
* arg_validators.FloatRange will validate a range of floats specified as "float-float" and return a tuple[float, float].
* character.animation.set_appearance(symbol, color) will set the character symbol and color directly. If a Scene is active, the appearance will be overwritten with the Scene frame on the next call to step_animation(). This method is intended for the occasion where a full scene isn't needed, or the appearance needs to be set based on conditions not compatible with Scenes or the EventHandler. For example, setting the color based on the terminal row.
* Terminal.CharacterSort enums moved to Terminal.CharacterGroup, Terminal.CharacterSort is now used for sorting and return a flat list of characters.
* Terminal.CharacterSort has new sort methods, TOP_TO_BOTTOM_LEFT_TO_RIGHT, TOP_TO_BOTTOM_RIGHT_TO_LEFT, BOTTOM_TO_TOP_LEFT_TO_RIGHT, BOTTOM_TO_TOP_RIGHT_TO_LEFT, OUTSIDE_ROW_TO_MIDDLE, MIDDLE_ROW_TO_OUTSIDE
* New Terminal.CharacterGroup options, CENTER_TO_OUTSIDE_DIAMONDS and OUTSIDE_TO_CENTER_DIAMONS
* graphics.Animation.adjust_color_brightness(color: graphics.Color, brightness: float) will convert the color to HSL, adjust the brightness to the given level, and return
   an RGB hex string.
* CTRL-C keyboard interrupt during a running effect will exit gracefully.
* geometry.find_coords_in_circle() has been rewritten to find all coords which fall in an ellipse. The result is a circle due to the height/width ratio of terminal cells. This function now finds all terminal coordinates within the 'circle' rather than an arbitrary subset.
* All command line arguments are typed allowing for more easily defined and tested effect args.

### Changes

#### Effects

* All effects have been updated to use the latest API calls for improved performance.
* All effects support gradients for the final appearance.
* All effects support gradient direction.
* All effects have had their default colors refreshed.
* ErrorCorrect swap-delay lowered and error-pairs specification changed to percent float.
* Rain effect supports character specification for rain drops and movement speed range for the rain drop falling speed.
* Print effect uses the row final gradient color for the print head color.
* RandomSequence effect accepts a starting color and a speed.
* Rings effect prepares faster. Ring colors are set in order of appearance in the ring-colors argument. Ring spin speed is configurable. Rings with less than 25% visible characters based on radius are no longer generated. Ring gap is set as a percent of the smallest output area dimension.
* Scattered effect gradient progresses from the first color to the row color.
* Spray effect spray-volume is specified as a percent of the total number of characters and movement speed is a range.
* Swarm effect swarm focus points algorithm changed to reduce long distances between points.
* Decrypt effect supports gradient specification for plaintext and multiple color specification for ciphertext.
* Decrypt effect has a --typing-speed arg to increase the speed of the initial text typing effect.
* Decrypt effect has had the decrypting speed increased.
* Beams effect uses Animation.adjust_color_brightness() to lower the background character brightness and shows the lighter color when the beam passes by.
* Crumble effect uses Animation.adjust_color_brightness() to set the weak and dust colors based on the final gradient.
* Fireworks effect launch_delay argument has a +/- 0-50% randomness applied.
* Bubbles effect --no-rainbow changed to --rainbow and default set to False.
* Bubbles effect --bubble-color changed to --bubble-colors. Bubble color is randomly chosen from the colors unless --rainbow is used.
* Burn effect burns faster with some randomness in speed.
* Burn effect final color fades in from the burned color.
* Burn effect characters are shown prior to burning using a starting_color arg.
* Pour effect has a --pour-speed argument.

#### Engine

* Geometry related methods have been removed from the motion class. They are now located at terminaltexteffects.utils.geometry as separate functions.
* The Coord() object definition has been moved from the motion module to the geometry module.
* Terminal.add_character() takes a geometry.Coord() argument to set the character's input_coordinate.
* EffectCharacters have a unique ID set by the Terminal on instatiation. As a result, all EffectCharacters should be created using Terminal.add_character().
* EffectCharacters added by the effect are stored in Terminal._added_characters.
* Retrieving EffectCharacters from the terminal should no longer be done via accessing the lists of characters [_added_characters, _fill_characters, _input_characters], but should be retrieved via Terminal.get_characters() and Terminal.get_characters_sorted().
* Setting EffectCharacter visibility is now done via Terminal.set_character_visibility(). This enables the terminal to keep track of all visible characters without needing to iterate over all characters on every call to _update_terminal_state().
* EventHandler.Action.SET_CHARACTER_VISIBILITY_STATE has been removed as visibilty state is handled by the Terminal. To enable visibility state changes through the event system, use a CALLBACK action with target EventHandler.Callback(terminal.set_character_visibility, True/False).
* geometry.find_coords_on_circle() num_points arg renamed to points_limit and new arg unique: bool, added to remove any duplicate Coords.
* The animation rate argument (-a, --animation-rate) has been removed from all effects and is handled as a terminal argument specified prior to the effect name.
* argtypes.py has been renamed arg_validators.py and all functions have been refactored into classes with a METAVAR class member and a type_parser method.
* easing.EasingFunction type alias used anywhere an easing function is accepted.
* Exceptions raised are no longer caught in a except clause. Only a finally clause is used to restore the cursor. Tracebacks are useful.

#### Other

* More tests have been added.

### Bug Fixes

#### Effects

* All effects with command line options that accept variable length arguments which require at least 1 argument will present an error message when the option is called with 0 arguments.

#### Engine

* Fixed division by zero error in geometry.find_coord_at_distance() when the origin coord and the target coord are the same.
* Fixed gradient generating an extra color in the spectrum when the initial color pair was repeated. Ex: Gradient('ffffff','000000','ffffff','000000, steps=5) would result in the third color 'ffffff' being added to the spectrum when it was already present as the end of the generation from '000000'->'ffffff'.
=======
## 0.8.0

---

### New Features (0.8.0)

---

#### New Engine Features (0.8.0)

* Library support: TTE effects are now importable. All effects are iterators that return strings for each frame of the output. See README for more information.
* Terminal: New terminal argument (--terminal-dimensions) allows specification of the terminal dimensions without relying on auto-detection. Especially useful in cases where TTE is being used as a library in non-terminal or TUI contexts.
* Terminal: New terminal argument (--ignore-terminal-dimensions) causes the output area dimensions to match the input data dimensions without regard to the terminal.

### Changes (0.8.0)

---

#### Effects Changes (0.8.0)

* Scattered. Holds scrambled text at the start for a few frames.
* Scattered. Lowered default movement-speed from 0.5 to 0.3.

#### Engine Changes (0.8.0)

* graphics.Gradient ```__iter___()``` refactored to return a generator. No longer improperly implements the iterator protocol by resetting index in ```___iter__()```.
* Terminal: Argument --animation-rate is now --frame-rate and is specified as a target frames per second.
* Terminal: Argument --no-wrap is now --wrap-text and defaults to False.
* Terminal: If a terminal object is instantiated without a TerminalConfig passed, it will instantiate a new TerminalConfig.
* Terminal: Terminal.get_formatted_output_string() will return a string representing the current frame.
* Terminal: Terminal.print() will print the frame to the terminal and handle cursor position. The optional argument (enforce_frame_rate: bool = True) determines if the frame rate set at Terminal.config.frame_rate is enforced. If set to False, the print will occur without delay.
* New argument validator for terminal dimensions (arg_validators.TerminalDeminsions).
* New module base_effect.py:
* base_effect.BaseEffect:
  * This is an abstract class which forms the base iterable for all effects and provides the terminal_output() context manager.
* base_effect.BaseEffectIterator:
  * This is an abstract class which provides the functionality to enable iteration over effects.

### Bug Fixes (0.8.0)

---

#### Engine Fixes (0.8.0)

* Fixed Argfield nargs type from str to str | int.
* Implemented custom formatter into argsdataclass.py argument parsing.
>>>>>>> 826da77a

## License

Distributed under the MIT License. See [LICENSE](https://github.com/ChrisBuilds/terminaltexteffects/blob/main/LICENSE.md) for more information.<|MERGE_RESOLUTION|>--- conflicted
+++ resolved
@@ -13,11 +13,7 @@
   </p>
 </p>
 
-<<<<<<< HEAD
-[![PyPI - Version](https://img.shields.io/pypi/v/terminaltexteffects?style=flat&color=green)](http://pypi.org/project/terminaltexteffects/ "![PyPI - Version](https://img.shields.io/pypi/v/terminaltexteffects?style=flat&color=green)")  ![PyPI - Python Version](https://img.shields.io/pypi/pyversions/terminaltexteffects) [![Python Bytes](https://img.shields.io/badge/Python_Bytes-377-D7F9FF?logo=applepodcasts&labelColor=blue)](https://youtu.be/eWnYlxOREu4?t=1549) ![License](https://img.shields.io/github/license/ChrisBuilds/terminaltexteffects)
-=======
 [![PyPI - Version](https://img.shields.io/pypi/v/terminaltexteffects?style=flat&color=green)](http://pypi.org/project/terminaltexteffects/ "![PyPI - Version](https://img.shields.io/pypi/v/terminaltexteffects?style=flat&color=green)")  ![PyPI - Python Version](https://img.shields.io/pypi/pyversions/terminaltexteffects) ![License](https://img.shields.io/github/license/ChrisBuilds/terminaltexteffects)
->>>>>>> 826da77a
 
 ## Table Of Contents
 
@@ -63,11 +59,8 @@
 
 ## Usage
 
-<<<<<<< HEAD
-=======
 ### Application
 
->>>>>>> 826da77a
 ```cat your_text | tte <effect> [options]```
 
 OR
@@ -77,10 +70,6 @@
 * Use ```<effect> -h``` to view options for a specific effect, such as color or movement direction.
   * Ex: ```tte decrypt -h```
 
-<<<<<<< HEAD
-## Options
-
-=======
 ### Library
 
 All effects are iterators which return a string representing the current frame. Basic usage is as simple as importing the effect, instantiating it with the input text, and iterating over the effect.
@@ -104,7 +93,6 @@
 with effect.terminal_output() as terminal:
     for frame in effect:
         terminal.print(frame)
->>>>>>> 826da77a
 ```
 
 All command line arguments are available within each effect via the `effect.effect_config` and `effect.terminal_config` attributes.
@@ -191,11 +179,7 @@
 Ex: ls -a | tte crumble --final-gradient-stops 5CE1FF FF8C00 --final-gradient-steps 12 --final-gradient-direction diagonal
 ```
 
-<<<<<<< HEAD
-## Examples
-=======
 ### Examples
->>>>>>> 826da77a
 
 Note: All effects support extensive customization via effect specific arguments. The examples shown below only represent one possible variant of
 each effect. Check the effect help output to see arguments.
@@ -1480,99 +1464,6 @@
 
 ## Latest Release Notes
 
-<<<<<<< HEAD
-## 0.7.0
-
-### New Features
-
-#### Effects
-
-* Beams. Light beams travel across the output area and illuminate the characters behind them.
-* Overflow. The input text is scrambled by row and repeated randomly, scrolling up the terminal, before eventually displaying in the correct order.
-* OrbittingVolley. Characters fire from launchers which orbit the output area.
-* Spotlights. Spotlights search the text area, illuminating characters, before converging in the center and expanding.
-
-#### Engine
-
-* Gradients now support multiple step specification to control the distance between each stop pair. For example:
-   graphics.Gradient(RED, BLUE, YELLOW, steps=(2,5)) results in a spectrum of RED -> (1 step) -> BLUE -> (4 steps) -> YELLOW
-* graphics.Gradient.get_color_at_fraction(fraction: float) will return a color at the given fraction of the spectrum when provided a float between 0 and 1, inclusive. This can be used to match the color to a ratio/ For example, the character height in the terminal.
-* graphics.Gradient.build_coordinate_color_mapping() will map gradient colors to coordinates in the terminal and supports a Gradient.Direction argument to enable gradients in the following directions: horizontal, vertical, diagonal, center
-* graphics.Gradient, if printed, will show a colored spectrum and the description of its stops and steps.
-* The Scene class has a new method: apply_gradient_to_symbols(). This method will iterate over a list of symbols and apply the colors from a gradient to the symbols. A frame with the symbol will be added for each color starting from the last color used in the previous symbol, up to the the index determined by the ratio of the current symbol's index in the symbols list to the total length of the list. This method allows scenes to automatically create frames from a list of symbols and gradient of arbitrary length while ensuring every symbol and color is displayed.
-* On instatiation, Terminal creates EffectCharacters for every coordinate in the output area that does not have an input character. These EffectCharacters have the symbol " " and are stored in Terminal._fill_characters as well as added to Terminal.character_by_input_coord.
-* arg_validators.IntRange will validate a range specified as "int-int" and return a tuple[int,int].
-* arg_validators.FloatRange will validate a range of floats specified as "float-float" and return a tuple[float, float].
-* character.animation.set_appearance(symbol, color) will set the character symbol and color directly. If a Scene is active, the appearance will be overwritten with the Scene frame on the next call to step_animation(). This method is intended for the occasion where a full scene isn't needed, or the appearance needs to be set based on conditions not compatible with Scenes or the EventHandler. For example, setting the color based on the terminal row.
-* Terminal.CharacterSort enums moved to Terminal.CharacterGroup, Terminal.CharacterSort is now used for sorting and return a flat list of characters.
-* Terminal.CharacterSort has new sort methods, TOP_TO_BOTTOM_LEFT_TO_RIGHT, TOP_TO_BOTTOM_RIGHT_TO_LEFT, BOTTOM_TO_TOP_LEFT_TO_RIGHT, BOTTOM_TO_TOP_RIGHT_TO_LEFT, OUTSIDE_ROW_TO_MIDDLE, MIDDLE_ROW_TO_OUTSIDE
-* New Terminal.CharacterGroup options, CENTER_TO_OUTSIDE_DIAMONDS and OUTSIDE_TO_CENTER_DIAMONS
-* graphics.Animation.adjust_color_brightness(color: graphics.Color, brightness: float) will convert the color to HSL, adjust the brightness to the given level, and return
-   an RGB hex string.
-* CTRL-C keyboard interrupt during a running effect will exit gracefully.
-* geometry.find_coords_in_circle() has been rewritten to find all coords which fall in an ellipse. The result is a circle due to the height/width ratio of terminal cells. This function now finds all terminal coordinates within the 'circle' rather than an arbitrary subset.
-* All command line arguments are typed allowing for more easily defined and tested effect args.
-
-### Changes
-
-#### Effects
-
-* All effects have been updated to use the latest API calls for improved performance.
-* All effects support gradients for the final appearance.
-* All effects support gradient direction.
-* All effects have had their default colors refreshed.
-* ErrorCorrect swap-delay lowered and error-pairs specification changed to percent float.
-* Rain effect supports character specification for rain drops and movement speed range for the rain drop falling speed.
-* Print effect uses the row final gradient color for the print head color.
-* RandomSequence effect accepts a starting color and a speed.
-* Rings effect prepares faster. Ring colors are set in order of appearance in the ring-colors argument. Ring spin speed is configurable. Rings with less than 25% visible characters based on radius are no longer generated. Ring gap is set as a percent of the smallest output area dimension.
-* Scattered effect gradient progresses from the first color to the row color.
-* Spray effect spray-volume is specified as a percent of the total number of characters and movement speed is a range.
-* Swarm effect swarm focus points algorithm changed to reduce long distances between points.
-* Decrypt effect supports gradient specification for plaintext and multiple color specification for ciphertext.
-* Decrypt effect has a --typing-speed arg to increase the speed of the initial text typing effect.
-* Decrypt effect has had the decrypting speed increased.
-* Beams effect uses Animation.adjust_color_brightness() to lower the background character brightness and shows the lighter color when the beam passes by.
-* Crumble effect uses Animation.adjust_color_brightness() to set the weak and dust colors based on the final gradient.
-* Fireworks effect launch_delay argument has a +/- 0-50% randomness applied.
-* Bubbles effect --no-rainbow changed to --rainbow and default set to False.
-* Bubbles effect --bubble-color changed to --bubble-colors. Bubble color is randomly chosen from the colors unless --rainbow is used.
-* Burn effect burns faster with some randomness in speed.
-* Burn effect final color fades in from the burned color.
-* Burn effect characters are shown prior to burning using a starting_color arg.
-* Pour effect has a --pour-speed argument.
-
-#### Engine
-
-* Geometry related methods have been removed from the motion class. They are now located at terminaltexteffects.utils.geometry as separate functions.
-* The Coord() object definition has been moved from the motion module to the geometry module.
-* Terminal.add_character() takes a geometry.Coord() argument to set the character's input_coordinate.
-* EffectCharacters have a unique ID set by the Terminal on instatiation. As a result, all EffectCharacters should be created using Terminal.add_character().
-* EffectCharacters added by the effect are stored in Terminal._added_characters.
-* Retrieving EffectCharacters from the terminal should no longer be done via accessing the lists of characters [_added_characters, _fill_characters, _input_characters], but should be retrieved via Terminal.get_characters() and Terminal.get_characters_sorted().
-* Setting EffectCharacter visibility is now done via Terminal.set_character_visibility(). This enables the terminal to keep track of all visible characters without needing to iterate over all characters on every call to _update_terminal_state().
-* EventHandler.Action.SET_CHARACTER_VISIBILITY_STATE has been removed as visibilty state is handled by the Terminal. To enable visibility state changes through the event system, use a CALLBACK action with target EventHandler.Callback(terminal.set_character_visibility, True/False).
-* geometry.find_coords_on_circle() num_points arg renamed to points_limit and new arg unique: bool, added to remove any duplicate Coords.
-* The animation rate argument (-a, --animation-rate) has been removed from all effects and is handled as a terminal argument specified prior to the effect name.
-* argtypes.py has been renamed arg_validators.py and all functions have been refactored into classes with a METAVAR class member and a type_parser method.
-* easing.EasingFunction type alias used anywhere an easing function is accepted.
-* Exceptions raised are no longer caught in a except clause. Only a finally clause is used to restore the cursor. Tracebacks are useful.
-
-#### Other
-
-* More tests have been added.
-
-### Bug Fixes
-
-#### Effects
-
-* All effects with command line options that accept variable length arguments which require at least 1 argument will present an error message when the option is called with 0 arguments.
-
-#### Engine
-
-* Fixed division by zero error in geometry.find_coord_at_distance() when the origin coord and the target coord are the same.
-* Fixed gradient generating an extra color in the spectrum when the initial color pair was repeated. Ex: Gradient('ffffff','000000','ffffff','000000, steps=5) would result in the third color 'ffffff' being added to the spectrum when it was already present as the end of the generation from '000000'->'ffffff'.
-=======
 ## 0.8.0
 
 ---
@@ -1619,7 +1510,6 @@
 
 * Fixed Argfield nargs type from str to str | int.
 * Implemented custom formatter into argsdataclass.py argument parsing.
->>>>>>> 826da77a
 
 ## License
 
