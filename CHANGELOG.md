--- conflicted
+++ resolved
@@ -17,25 +17,11 @@
 #### New Engine Features (0.13.0)
 
 * Added `geometry.find_coords_on_rect()`, which returns coordinates along the perimeter of a rectangle given a center `Coord`, width, and height. Results are cached for performance.
-<<<<<<< HEAD
 * `Coord` objects can be unpacked into `(column, row)` tuples for multiple assignment.
 * `motion.activate_path()` and `animation.activate_scene` accept `path_id`/`scene_id` strings OR `Path`/`Scene` instances. The corresponding `Path`/`Scene` must exist.
-=======
 * Added `--terminal-background-color` to the `TerminalConfig` parser. This will enable terminal themes with background other than black to better display effects with fade in/out components.
->>>>>>> 90a19605
-
----
-
-### Changes (0.13.0)
-
----
-
-#### Engine Changes (0.13.0)
-
-* New BaseConfig class supplies class methods for populating argument parsers and building the config from parsed arguments or the argument specifications.
-* Removed argsdataclass module.
-* BaseEffect constructor accepts effect/terminal config arguments. Previously, the effect constructor would build a TerminalConfig which would be replaced when
-  running tte via command-line. The new design no longer builds an unnecessary TerminalConfig.
+
+---
 
 ### Bug Fixes (0.13.0)
 
