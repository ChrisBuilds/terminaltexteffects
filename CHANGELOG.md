# Change Log

---

<<<<<<< HEAD
## 0.12.2

---

### New Features (0.12.2)

---

#### New Engine Features (0.12.2)

* `--no-eol` option prevents the newline from printing after an effect has ended.
=======
## 0.13.0

---

### New Features (0.13.0)

---

#### New Effects (0.13.0)

* Thunderstorm - Rain falls across the canvas. Lightning strikes randomly around the canvas. Lightning flashes after reaching the bottom of the canvas, lighting up the text characters. Sparks explode from lightning impact. Text characters glow when lightning travels through them.
* Smoke - Smoke floods the canvas, colorizing any text it passes over.
---

#### New Engine Features (0.13.0)

* Added `geometry.find_coords_on_rect()`, which returns coordinates along the perimeter of a rectangle given a center `Coord`, width, and height. Results are cached for performance.
* Added `--terminal-background-color` to the `TerminalConfig` parser. This will enable terminal themes with background other than black to better display effects with fade in/out components.
* Spanning-tree and search algorithms have been added.
  * PrimsSimple - Unweighted Prims
  * PrimsWeighted
  * RecursiveBacktracker
* `EffectCharacter` has a new attribute `links` to support creating trees using spanning-tree algorithms.
---

#### New Application Features (0.13.0)

* Support for random effect selection from the command-line. Use effect named `random_effect`. Global configuration options will apply.
* Support for canvas re-use. Use tte option `--reuse-canvas` to restore the cursor to the position of the prior effect canvas.
* Added `terminaltexteffects` entry point.
* `--no-eol` command-line option. Suppress the trailing newline character after an effect.
* `--no-restore-cursor` command-line option. Do not restore cursor visibility after an effect ends.
---

### Changes (0.13.0)

---

#### Effects Changes (0.13.0)

* Blackhole - Initial consumption motion modified to create the apperance of an gravitational-wave propagating across the canvas.
* Laseretch - New etch-pattern `algorithm` uses the link-order of a text-boundary-bound recursive backtracker algorithm.
* Burn - Character ignite order is based on the link-order of a text-boundary-bound prims simple algorithm.
* Pour - Changed `--movement-speed` to `--movement-speed-range` to add some variation in character falling speed.
* All effects have been adjusted for visual parity at 60 fps.

---

#### Engine Changes (0.13.0)

* `animation.set_appearance()` `symbol` argument signature changed from `str` to `str | None`, defaulting to the character's `input_symbol` if not provided.
* `Coord` objects can be unpacked into `(column, row)` tuples for multiple assignment.
* `motion.activate_path()` and `animation.activate_scene()` accept `path_id`/`scene_id` strings OR `Path`/`Scene` instances. The `Path`/`Scene` corresponding to the provided `path_id`/`scene_id` must exist or  a `SceneNotFoundError`/`PathNotFoundError` will be raised.
* `motion.query_path()` accepts an argument directing the action to take if a path with the given `path_id` cannot be found. The default action is to raise a `PathNotFoundError`, but this behavior can be changed to return `None`.
* `animation.query_scene()` accepts an argument directing the action to take if a scene with the given `scene_id` cannot be found. The default action is to raise a `SceneNotFoundError`, but this behavior can be changed to return `None`.
* Events can be registered using `path_id`/`scene_id` in place of the `Path`/`Scene` for `target` and `caller` arguments.
* Frame rate reduced from 100 fps to 60 fps.

### Bug Fixes (0.13.0)

---

#### Engine Fixes (0.13.0)

* Fixed duplicate event registrations by adding prevention logic to the EventHandler. The `register_event` method now raises a `DuplicateEventRegistrationError` when attempting to register the same event-caller-action-target combination.
* Improved the `_handle_event` method docstring with comprehensive documentation.

---

#### Effect Fixes (0.13.0)

* Unstable - Effect properly uses config values for reassembly/explosion speed. These were not referenced previously.
>>>>>>> 4e3cdb9d

---

## 0.12.1

---

### Bug Fixes (0.12.1)

---

* Fixed bug in ArgField caused by Field init signature change in Python 3.14. This class and parent module will be removed in 0.13.0.

## 0.12.0

---

### New Features (0.12.0)

---

#### New Effects (0.12.0)

* Highlight - Run a specular highlight across the text. Highlight direction, brightness, and width can be specified.
* Laseretch - A laser travels across the terminal, etching characters and emitting sparks.
* Sweep - Sweep across the canvas to reveal uncolored text, reverse sweep to color the text.

#### New Engine Features (0.12.0)

* Background color specification is supported throughout the engine. Methods which accept Color arguments expect a
`ColorPair` object to specify both the foreground and background color.
* New `EventHandler.Action`: `Action.RESET_APPEARANCE` will reset the character appearance to the input character with
no modifications. This eliminates the need to make a `Scene` for this purpose.
* Existing 8/24 bit color sequences in the input data are parsed and handled by the engine. A new `TerminalConfig`
option `--existing-color-handling` is used to control how these sequences are handled.
* `easing.eased_step_function()` allows easing functions to be used generically by returning a closure that produces an
eased value based on the easing function and step size provided when called.
* A new easing function has been added which returns a custom easing fuction based on cubic bezier controls.
* Added custom exceptions.

### Changes (0.12.0)

---

#### Effects Changes (0.12.0)

* Spotlights - The maximum size of the beam is limited to the smaller of the two canvas dimensions and the minimum size
is limited to 1.
* Spray - Argument spray_volume is limited to 0 < n <= 1.
* Colorshift - `--loop` has been renamed `--no-loop`. Looping the gradient is now default.
* All effects which apply a gradient across the text build the gradient mapping based on the text dimensions regardless
of the canvas size. This fixes truncated gradients where parts of the gradient map were assigned to empty coordinates.
* Some effects support dynamic handling of color sequences in the input data.
* Blackhole - Star characters changed to ASCII only to improve supported fonts.

#### Engine Changes (0.12.0)

* Frame rate timing is enforced within the `BaseEffectIterator` when accessing the `frame` property, rather than within the
`Terminal` on calls to `print()`. This enables frame timing when iterating without requiring the use of the `terminal_output()` context manager.
* The frame rate can be set to `0` to run without a limit.
* Removed unused method Segment.get_coord_on_segment().
* Activating a Path with no segments will raise a ValueError.
* `base_effect.active_characters` was refactored from a list to a set.
* Bezier curves are no longer limited to two control points. Any number of control points can be specified in calls to
`Path.new_waypoint()`, however, performance may suffer with large numbers of control points along unique paths.
* Caching has been implemented for all geometry functions significantly improving performance in cases where many
characters are traveling along the same Path.
* Reorganized the most common API class imports up to the package level.
* Moved the SyncMetric Enum from the Animation module top level into the Scene class.
* `Scene.apply_gradient_symbols()` accepts two gradients, one for the foreground and one for the background.

### Bug Fixes (0.12.0)

---

#### Effects Fixes (0.12.0)

* VHSTape - Fixed glitch wave lines not appearing for some canvas/input_text size ratios.
* Fireworks - Fixed launch_delay set to 0 causing an infinite loop.
* Spotlights - Fixed infinite loop caused by very small beam_width_ratio values.
* Overflow - Fixed effect ignoring `--final-gradient-direction` argument.

#### Engine Fixes (0.12.0)

* Fixed Color() objects not treating rgb colors initialized with/without the hash as equal. Ex: Color('#ffffff') and Color('ffffff')
* Gradients initialized with a tuple of steps including the value 0 will raise a ValueError as expected. Ex: Gradient(Color('ff0000'), Color('00ff00'), Color('0000ff'), steps=(4,0))
* Fixed infinite loop when a new scene is created without an id and a scene has been deleted resuling in the length of the scenes dict corresponding to an existing scene id.
* Fixed `Canvas` center calculations being off by one for odd widths/heights due to floor division.
* Fixed `Gradient.get_color_at_fraction` rounding resulting in over-representing colors in the middle of the spectrum.
* `Gradient.build_coordinate_color_mapping` signature changed to required full bounding box specification. This allows the effect to selectively build based on the text/canvas/terminal dimensions and reduces build time by by reducing the map size when possible.
* Adds a call to `ansitools.dec_save_cursor_position` after each call to `ansitools.dec_restore_cursor_position` to address some terminals clearing the saved data after the restore.

#### Other (0.12.0)

* Fixed Canvas width/height docstrings and help output to correctly indicate 0/-1 matching terminal device/input text.

---

## 0.11.0

---

### New Features (0.11.0)

---

#### New Effects (0.11.0)

* Matrix effect. Matrix digital rain effect with that ends with a final curtain and character resolve phase.

#### New Engine Features (0.11.0)

* Canvas is now arbitrarily sizeable. (`-1` matches the input text dimension, `0` matches the terminal dimension)
* Canvas can be anchored around the terminal.
* Text can be anchored around the Canvas.
* Canvas new attributes `text_[left/right/top/bottom]` and `text_width/height` and `text_center_row/center_column`.
* Version switch (--version, -v)

### Changes (0.11.0)

---

#### Effects Changes (0.11.0)

* Slice effect calculates the center of the text absolutely rather than by average line length.
* Print effect no longer moves the print head to the start of each line, only back to the first character on the next line.
* Many effects were updated to support anchoring within the Canvas.

#### Engine Changes (0.11.0)

* Performance improvements to geometry functions related to circles. (10.0.1)
* Gradient's support indexing and slicing.
* EffectCharacter objects no longer have a `symbol` attribute. Instead, the `Animation` class has a new attribute
`current_character_visual` which provides access to a `symbol` and `color` attribute reflecting the character's current
symbol and color. The prior `EffectCharacter.symbol` attribute was unreliable and represented both a formatted and
unformatted symbol depending on when it was accessed. In addition, the `color` attribute is now a `Color` object and the
color code has been moved into the `_color_code` attribute.
* EffectCharacter objects have a new attribute `is_fill_character: bool`.

---

#### Effects Fixes (0.11.0)

* Fixed swarm effect not handling the first swarm (bottom right characters) resulting in missing characters in the
output. (10.0.1)

#### Other (0.11.0)

* Keyboard Interrupts are handled gracefully while effects are animating.

---

## 0.10.1

---

### Changes (0.10.1)

---

#### Engine Changes (0.10.1)

* Performance improvements to geometry functions related to circles.

### Bug Fixes (0.10.1)

* Fixed swarm effect not handling the first swarm (bottom right characters) resulting in missing characters in the output.

---

## 0.10.0

---

### New Features (0.10.0)

---

#### New Effects (0.10.0)

* ColorShift: Display a gradient that shifts colors across the terminal. Supports standing and traveling gradients in
  the following directions: vertical, horizontal, diagonal, radial. The final gradient appearance is optional using the
  --skips-final-gradient argument. This effect supports infinite looping when imported by setting
  ColorShiftConfig.cycles
  to 0. This functionality is not available when run from the TTE application.

#### New Engine Features (0.10.0)

* File input: Use the `--input-file` or `-i` option to pass a file as input.

### Changes (0.10.0)

---

#### Effects Changes (0.10.0)

* Added `--wave-direction` config to Waves effect.
* Added additional directions to `--wipe-direction` config in Wipe effect.
* VerticalSlice is now Slice and supports vertical, horizontal, and diagonal slice directions.

#### Engine Changes (0.10.0)

* Increased compatibility with Python versions from >=3.10 to >=3.8
* Updated type information for gradient step variables to accept a single int as well as tuple[int, ...].
* Color TypeAlias replaced with Color class. Color objects are used throughout the engine.
* Renamed OutputArea to Canvas.
* Changed center gradient direction to radial.

### Bug Fixes (0.10.0)

---

#### Engine Fixes (0.10.0)

* Characters created as `fill_characters` now adhere to `--no-color` and `--xterm-colors`.

#### Other (0.10.0)

* Added cookbook to the documentation and animated prompt example.
* Added printing `Color` and `Gradient` objects examples to docs.

---

## 0.9.3

---

### New Features (0.9.3)

---

#### New Engine Features (0.9.3)

* Added argument to the `BaseEffect.terminal_output()` context manager. `end_symbol` (default `\n`) is used to specify
the symbol that will be printed after the effect completes. Set to `''` or `' '` to enable animated prompts.

### Changes (0.9.3)

---

#### Engine Changes (0.9.3)

* Removed unnecessary write calls for cursor positioning on every frame.
* Separated functionality related to cursor positioning and frame timing out of `Terminal.print()` and into
`Terminal.enforce_framerate()`, `Terminal.prep_canvas()` and `Terminal.move_cursor_to_top()`.

### Bug Fixes (0.9.3)

---

#### Engine Fixes (0.9.3)

* Fixed the canvas of an effect being 1 row less than specified via the `Terminal.terminal_height` attribute. This
  was caused by mixing use of `print()` and `sys.stdout.write()`.

---

## 0.9.1

---

### New Features (0.9.1)

---

#### New Engine Features (0.9.1)

* Terminal dimension auto-detection supports automatically detecting a single dimensions.

### Changes (0.9.1)

---

#### Effects Changes (0.9.1)

* All effects have been updated to use the new `update()` method and `frame` property of
  `base_effect.BaseEffectIterator`. See Engine Changes for more info.

#### Engine Changes (0.9.1)

* `base_effect.BaseEffectIterator` now has an `update()` method which calls the `tick()` method of all active characters
  and manages the `active_characters` list.
* `base_effect.BaseEffectIterator` has a `frame` property which calls `Terminal.get_formatted_output_string()` and
  returns the string.
* `TerminalConfig.terminal_dimensions` has been split into `TerminalConfig.terminal_width` and
  `TerminalConfig.terminal_height` to simplify the command line argument for dimensions and make it more obvious which
  dimension is being specified when interacting with `effect.terminal_config`.

#### Other Changes (0.9.1)

### Bug Fixes (0.9.1)

---

#### Engine Fixes (0.9.1)

* Fixed division by zero error when the terminal height was set to 1.

## 0.9.0

---

### New Features (0.9.0)

---

#### New Engine Features (0.9.0)

* Linear easing function added.

### Changes (0.9.0)

---

#### Other Changes (0.9.0)

* Major re-organization of the codebase and significant documentation changes and additions.

## 0.8.0

---

### New Features (0.8.0)

---

#### New Engine Features (0.8.0)

* Library support: TTE effects are now importable. All effects are iterators that return strings for each frame of the output. See README for more information.
* Terminal: New terminal argument (--terminal-dimensions) allows specification of the terminal dimensions without relying on auto-detection. Especially useful in cases where TTE is being used as a library in non-terminal or TUI contexts.
* Terminal: New terminal argument (--ignore-terminal-dimensions) causes the canvas dimensions to match the input data dimensions without regard to the terminal.

### Changes (0.8.0)

---

#### Effects Changes (0.8.0)

* Scattered. Holds scrambled text at the start for a few frames.
* Scattered. Lowered default movement-speed from 0.5 to 0.3.

#### Engine Changes (0.8.0)

* graphics.Gradient ```__iter___()``` refactored to return a generator. No longer improperly implements the iterator protocol by resetting index in ```___iter__()```.
* Terminal: Argument --animation-rate is now --frame-rate and is specified as a target frames per second.
* Terminal: Argument --no-wrap is now --wrap-text and defaults to False.
* Terminal: If a terminal object is instantiated without a TerminalConfig passed, it will instantiate a new TerminalConfig.
* Terminal: Terminal.get_formatted_output_string() will return a string representing the current frame.
* Terminal: Terminal.print() will print the frame to the terminal and handle cursor position. The optional argument (enforce_frame_rate: bool = True) determines if the frame rate set at Terminal.config.frame_rate is enforced. If set to False, the print will occur without delay.
* New argument validator for terminal dimensions (argvalidators.TerminalDeminsions).
* New module base_effect.py:
* base_effect.BaseEffect:
  * This is an abstract class which forms the base iterable for all effects and provides the terminal_output() context manager.
* base_effect.BaseEffectIterator:
  * This is an abstract class which provides the functionality to enable iteration over effects.

### Bug Fixes (0.8.0)

---

#### Engine Fixes (0.8.0)

* Fixed Argfield nargs type from str to str | int.
* Implemented custom formatter into argsdataclass.py argument parsing.

## 0.7.0

---

### New Features

#### New Effects (0.7.0)

* Beams. Light beams travel across the canvas and illuminate the characters behind them.
* Overflow. The input text is scrambled by row and repeated randomly, scrolling up the terminal, before eventually displaying in the correct order.
* OrbitingVolley. Characters fire from launcher which orbit canvas.
* Spotlights. Spotlights search the text area, illuminating characters, before converging in the center and expanding.

#### New Engine Features (0.7.0)

* Gradients now support multiple step specification to control the distance between each stop pair. For example:
  graphics.Gradient(RED, BLUE, YELLOW, steps=(2,5)) results in a spectrum of RED -> (1 step) -> BLUE -> (4 steps) -> YELLOW
* graphics.Gradient.get_color_at_fraction(fraction: float) will return a color at the given fraction of the spectrum when provided a float between 0 and 1, inclusive. This can be used to match the color to a ratio/ For example, the character height in the terminal.
* graphics.Gradient.build_coordinate_color_mapping() will map gradient colors to coordinates in the terminal and supports a Gradient.Direction argument to enable gradients in the following directions: horizontal, vertical, diagonal, center
* graphics.Gradient, if printed, will show a colored spectrum and the description of its stops and steps.
* The Scene class has a new method: apply_gradient_to_symbols(). This method will iterate over a list of symbols and apply the colors from a gradient to the symbols. A frame with the symbol will be added for each color starting from the last color used in the previous symbol, up to the the index determined by the ratio of the current symbol's index in the symbols list to the total length of the list. This method allows scenes to automatically create frames from a list of symbols and gradient of arbitrary length while ensuring every symbol and color is displayed.
* On instatiation, Terminal creates EffectCharacters for every coordinate in the canvas that does not have an input character. These EffectCharacters have the symbol " " and are stored in Terminal._fill_characters as well as added to Terminal.character_by_input_coord.
* argvalidators.IntRange will validate a range specified as "int-int" and return a tuple[int,int].
* argvalidators.FloatRange will validate a range of floats specified as "float-float" and return a tuple[float, float].
* character.animation.set_appearance(symbol, color) will set the character symbol and color directly. If a Scene is active, the appearance will be overwritten with the Scene frame on the next call to step_animation(). This method is intended for the occasion where a full scene isn't needed, or the appearance needs to be set based on conditions not compatible with Scenes or the EventHandler. For example, setting the color based on the terminal row.
* Terminal.CharacterSort enums moved to Terminal.CharacterGroup, Terminal.CharacterSort is now used for sorting and return a flat list of characters.
* Terminal.CharacterSort has new sort methods, TOP_TO_BOTTOM_LEFT_TO_RIGHT, TOP_TO_BOTTOM_RIGHT_TO_LEFT, BOTTOM_TO_TOP_LEFT_TO_RIGHT, BOTTOM_TO_TOP_RIGHT_TO_LEFT, OUTSIDE_ROW_TO_MIDDLE, MIDDLE_ROW_TO_OUTSIDE
* New Terminal.CharacterGroup options, CENTER_TO_OUTSIDE_DIAMONDS and OUTSIDE_TO_CENTER_DIAMONS
* graphics.Animation.adjust_color_brightness(color: graphics.Color, brightness: float) will convert the color to HSL, adjust the brightness to the given level, and return
  an RGB hex string.
* CTRL-C keyboard interrupt during a running effect will exit gracefully.
* geometry.find_coords_in_circle() has been rewritten to find all coords which fall in an ellipse. The result is a circle due to the height/width ratio of terminal cells. This function now finds all terminal coordinates within the 'circle' rather than an arbitrary subset.
* All command line arguments are typed allowing for more easily defined and tested effect args.

### Changes (0.7.0)

#### Effects Changes (0.7.0)

* All effects have been updated to use the latest API calls for improved performance.
* All effects support gradients for the final appearance.
* All effects support gradient direction.
* All effects have had their default colors refreshed.
* ErrorCorrect swap-delay lowered and error-pairs specification changed to percent float.
* Rain effect supports character specification for rain drops and movement speed range for the rain drop falling speed.
* Print effect uses the row final gradient color for the print head color.
* RandomSequence effect accepts a starting color and a speed.
* Rings effect prepares faster. Ring colors are set in order of appearance in the ring-colors argument. Ring spin speed is configurable. Rings with less than 25% visible characters based on radius are no longer generated. Ring gap is set as a percent of the smallest canvas dimension.
* Scattered effect gradient progresses from the first color to the row color.
* Spray effect spray-volume is specified as a percent of the total number of characters and movement speed is a range.
* Swarm effect swarm focus points algorithm changed to reduce long distances between points.
* Decrypt effect supports gradient specification for plaintext and multiple color specification for ciphertext.
* Decrypt effect has a --typing-speed arg to increase the speed of the initial text typing effect.
* Decrypt effect has had the decrypting speed increased.
* Beams effect uses Animation.adjust_color_brightness() to lower the background character brightness and shows the lighter color when the beam passes by.
* Crumble effect uses Animation.adjust_color_brightness() to set the weak and dust colors based on the final gradient.
* Fireworks effect launch_delay argument has a +/- 0-50% randomness applied.
* Bubbles effect --no-rainbow changed to --rainbow and default set to False.
* Bubbles effect --bubble-color changed to --bubble-colors. Bubble color is randomly chosen from the colors unless --rainbow is used.
* Burn effect burns faster with some randomness in speed.
* Burn effect final color fades in from the burned color.
* Burn effect characters are shown prior to burning using a starting_color arg.
* Pour effect has a --pour-speed argument.

#### Engine Changes (0.7.0)

* Geometry related methods have been removed from the motion class. They are now located at terminaltexteffects.utils.geometry as separate functions.
* The Coord() object definition has been moved from the motion module to the geometry module.
* Terminal.add_character() takes a geometry.Coord() argument to set the character's input_coordinate.
* EffectCharacters have a unique ID set by the Terminal on instatiation. As a result, all EffectCharacters should be created using Terminal.add_character().
* EffectCharacters added by the effect are stored in Terminal._added_characters.
* Retrieving EffectCharacters from the terminal should no longer be done via accessing the lists of characters [_added_characters, _fill_characters, _input_characters], but should be retrieved via Terminal.get_characters() and Terminal.get_characters_sorted().
* Setting EffectCharacter visibility is now done via Terminal.set_character_visibility(). This enables the terminal to keep track of all visible characters without needing to iterate over all characters on every call to _update_terminal_state().
* EventHandler.Action.SET_CHARACTER_VISIBILITY_STATE has been removed as visibilty state is handled by the Terminal. To enable visibility state changes through the event system, use a CALLBACK action with target EventHandler.Callback(terminal.set_character_visibility, True/False).
* geometry.find_coords_on_circle() num_points arg renamed to points_limit and new arg unique: bool, added to remove any duplicate Coords.
* The animation rate argument (-a, --animation-rate) has been removed from all effects and is handled as a terminal argument specified prior to the effect name.
* argtypes.py has been renamed argvalidators.py and all functions have been refactored into classes with a METAVAR class member and a type_parser method.
* easing.EasingFunction type alias used anywhere an easing function is accepted.
* Exceptions raised are no longer caught in a except clause. Only a finally clause is used to restore the cursor. Tracebacks are useful.

#### Other Changes (0.7.0)

* More tests have been added.

### Bug Fixes (0.7.0)

#### Effects Fixes (0.7.0)

* All effects with command line options that accept variable length arguments which require at least 1 argument will present an error message when the option is called with 0 arguments.

#### Engine Fixes (0.7.0)

* Fixed division by zero error in geometry.find_coord_at_distance() when the origin coord and the target coord are the same.
* Fixed gradient generating an extra color in the spectrum when the initial color pair was repeated. Ex: Gradient('ffffff','000000','ffffff','000000, steps=5) would result in the third color 'ffffff' being added to the spectrum when it was already present as the end of the generation from '000000'->'ffffff'.

## 0.6.0

### New Features (0.6.0)

#### New Effects (0.6.0)

* Print. Lines are printed one at a time following a print head. Print head performs line feed, carriage return.
* BinaryPath. Characters are converted into their binary representation. These binary groups travel to their input coordinate and collapse into the original character symbol.
* Wipe. Performs directional wipes with an optional trailing gradient.
* Slide. Slides characters into position from outside the terminal view. Characters can be grouped by column, row, or diagonal. Groups can be merged from opposite directions or slide from the same direction.
* SynthGrid. Creates a gradient colored grid in which blocks of characters dissolve into the input text.

#### New Engine Features (0.6.0)

* Terminal.get_character() method accepts a Terminal.CharacterSort argument to easily retrieve the input characters in groups sorted by various directions, ex: Terminal.CharacterSort.COLUMN_LEFT_TO_RIGHT
* Terminal.add_character() method allows adding characters to the effect that are not part of the input text. These characters are added to a separate list (Terminal.non_input_characters) in terminal to allow for iteration over Terminal.characters and adding new characters based on the input characters without modifying the Terminal.characters list during iteration. The added characters are handled the same as input characters by the Terminal.
* New EventHandler Action, Callback. The Action target can be any callable and will pass the character as the first argument, followed by any additional arguments provided. Uses new EventHandler.Callback type with signature EventHandler.Callback(typing.Callable, *args)
* graphics.Gradient() objects specified with a single color will create a list of the single color with length *steps*. This enables gradients to be specified via command line arguments while supporting an arbitrary number of colors > 0, without needing to perform any checking in the effect logic.

### Changes (0.6.0)

### Effects Changes (0.6.0)

* Rowslide, Columnslide, and Rowmerge have been replaced with a single effect, Slide.
* Many classic effects now support gradient specification which includes stops, steps, and frames to enable greater customization.
* Randomsequence effect supports gradient specification.
* Scattered effect supports gradient specification.
* Expand effect supports gradient specification.
* Pour effect now has a back and forth pouring animation and supports gradient specification.

#### Engine Changes (0.6.0)

* Terminal._update_terminal_state() refactored for improved performance.
* EffectCharacter.tick() will progress motion and animation by one step. This solves the problem of running Animation.step_animation() before Motion.move() and desyncing Path synced animations.
* EffectCharacter.is_active has been renamed to EffectCharacter.is_visible.
* EffectCharacter.is_active() can be used to check if motion/animation is in progress.
* graphics.Animation.new_scene(), motion.Motion.new_path(), and Path.new_waypoint() all support automatic IDs. If no ID is provided a unique ID is automatically generated.

### Bug Fixes (0.6.0)

* Fixed rare division by zero error in Path.step() when the final segment has a distance of zero and the distance to travel exceeds
   the total distance of the Path.
* Fixed effects not respecting --no-color argument.

## 0.5.0

### New Features (0.5.0)

* New effect, Vhstape. Lines of characters glitch left and right and lose detail like an old VHS tape.
* New effect, Crumble. Characters lose color and fall as dust before being vacuumed up and rebuilt.
* New effect, Rings. Characters are dispersed throughout the canvas and form into spinning rings.
* motion.Motion.chain_paths(list[Paths]) will automatically register Paths with the EventHandler to create
   a chain of paths. Looping is supported.
* motion.Motion.find_coords_in_rect() will return a random selection of coordinates within a rectangular area. This is faster than using
   find_coords_in_circle() and should be used when the shape of the search area isn't important.
* Terminal.Canvas.coord_in_canvas() can be used to determine if a Coord is in the canvas.
* Paths have replaced Waypoints as the motion target specification object. Paths group Waypoints together and allow for easing
   motion and animations across an arbitrary number of Waypoints. Single Waypoint Paths are supported and function the same as
   Waypoints did previously. Paths can be looped with the loop argument.
* Quadratic and Cubic bezier curves are supported. Control points are specified in the Waypoint object signature. When a control point
   is specified, motion will be curved from the prior Waypoint to the Waypoint with the control point, using the control point
   to determine the curve. Curves are supported within Paths.
* New EventHandler.Event PATH_HOLDING is triggered when a Path enters the holding state.
* New EventHandler.Action SET_CHARACTER_ACTIVATION_STATE can be used to modify the character activation state based on events.
* New EventHandler.Action SET_COORDINATE can be used to set the character's current_coordinate attribute.
* Paths have a layer attribute that can be used to automatically adjust the character's layer when the Path is activated.
   Has no effect when Path.layer is None, defaults to None.
* New EventHandler.Events SEGMENT_ENTERED and SEGMENT_EXITED. These events are triggered when a character enters or exits a segment
   in a Path. The segment is specified using the end Waypoint of the segment. These events will only be called one time for each run
   through the Path. Looping Paths will reset these events to be called again.

### Changes (0.5.0)

* graphics.Animation.random_color() is now a static method.
* motion.Motion.find_coords_in_circle() now generates 7*radius coords in each inner-circle.
* BlackholeEffect uses chain_paths() and benefits from better circle support for a much improved blackhole animation.
* BlackholeEffect singularity Paths are curved towards center lines.
* EventHandler.Event.WAYPOINT_REACHED removed and split into two events, PATH_HOLDING and PATH_COMPLETE.
* EventHandler.Event.PATH_COMPLETE is triggered when the final Path Waypoint is reached AND holding time reaches 0.
* Fireworks effect uses Paths and curves to create a more realistic firework explosion.
* Crumble effect uses control points to create a curved vacuuming phase.
* graphics.Gradient accepts an arbitrary number of color stops. The number of steps applies between each color stop.
* motion.find_coords_in_circle() and motion.find_coords_in_rect() no longer take a num_points argument. All points in the area are returned.

### Bug Fixes (0.5.0)

* Fixed looping animations when synced to Path not resetting properly.

## 0.4.3

### Changes (0.4.3)

* blackhole radius is based on the canvas size, not the input text size.

## 0.4.2

### Changes (0.4.2)

* motion.Motion.find_points_on_circle and motion.Motion.find_points_in_circle now account for the terminal character height/width ratio to
   return points that more closely approximate a circle. All effects which use these functions have been updated to account for this change.

## 0.4.1

### Changes (0.4.1)

* Updated documentation

## 0.4.0

### New Features (0.4.0)

* Waves effect. A wave animation is played over the characters. Wave colors and final colors are configurable.
* Blackhole effect. Characters spawn scattered as a field of stars. A blackhole forms and consumes the stars then explodes the characters across
   the screen. Characters then 'cool' and ease into position.
* Swarm effect. Characters a separated into swarms and fly around the canvas before landing in position.
* Animations support easing functions. Easing functions are applied to Scenes using Scene.ease = easing_function.
* Canvas has a center attribute that is the center Coord of the canvas.
* Terminal has a random_coord() method which returns a random coordinate. Can specify outside the canvas.

### Changes (0.4.0)

* Animation and Motion have been refactored to use direct Scene and Waypoint object references instead of string IDs.
* base_character.EventHandler uses Scene and Waypoint objects instead of string IDs.
* graphics.GraphicalEffect renamed to CharacterVisual
* graphics.Sequence renamed to Frame
* Animation methods for created Scenes and adding frames to scenes have been refactored to return Scene objects and expose terminal modes, respectively.
* Easing function api has been simplified. Easing function callables are used directly rather than Enums and function maps.
* Layer is set on the EffectCharacter object instead of the motion object. The layer is modified through the EventHandler to allow finer control over the layer.
* Animations not longer sync to specific waypoints, rather, they sync to the progress of the character towards the active waypoint.
* Animations synced to waypoint progress can now sync to either the distance progression or the step progression.
* Motion methods which utilize coordinates now use Coord objects rather than tuples.
* Motion has methods for finding coordinates on a circle and in a circle.

### Bug Fixes (0.4.0)

* Fixed Gradient creating two more steps than specified.
* Fixed waypoint synced animation index out of range error.

## 0.3.1

### New Features (0.3.1)

* Bouncyballs effect. Balls drop from the top of the canvas and bounce before
  settling into position. A gradient is used to transition to the final color after the
  ball has landed. Random colors are used for balls unless specified.

* Unstable effect. Spawn characters jumbled, explode to the edge of the canvas,
  then reassemble them in the correct layout.

* Bubble effect. Characters are formed into bubbles and fall down the screen before popping.

* Middleout effect. Characters start as a single character in the center of the canvas. A row or column
  is expanded in the center of the screen, then the entire output is expanded from this row/column. Expansion
  from row/column is determined by the --expand-direction argument.

* Errorcorrect effect. Some characters spawn with their location swapped with another character. The characters
  then move, in pairs, to their correct location following an animation.

* --no-wrap argument prevents line wrapping.

* --tab-width argument can be used to specify the number of spaces used in place of tab characters. Defaults to 4.

* New Events for WaypointActivated and SceneActivated.

* New Event Actions for DeactivateWaypoint and DeactivateScene.

* Scenes can be synced to Waypoint progress. The scene will progress in-line with the character's steps towards
  the waypoint.

* Waypoints now have a layer attribute. Characters are drawin in ascending layer order. While a character has
  a waypoint active, that waypoint's layer is used. Otherwise, the character is drawn in layer 0.

### Changes (0.3.1)

* Added Easing Functions help output for fireworks effect.
* Updated spray effect help output.
* Removed shootingstar effect. It was not particularly interesting.
* Coord type is now hashable and frozen.
* Waypoints are hashable. Can be compared for equality based on row, col pair.
* Scenes can be compared for equality based on id.
* Terminal maintains an input_coord tuple[row, col] -> EffectCharacter map called character_by_input_coord.
* The terminal cursor is now hidden during the effect.
* The find_points_on_circle method in the motion module is now a static method.
* Terminal.Canvas has center_row and center_column attributes.
* Added layers to effects.

### Bug Fixes (0.3.1)

* Fixed animating_chars filter in effect_template to properly remove completed characters.
* Initial symbol assignment when activating a scene no longer increases played_frames count.
* Waypoints and Animations completed are deactivated to prevent repeated event triggering.
* Fixed step_animation in graphics module handling of looping animations. It will no longer deactivate the animation.

## 0.2.1

### New Features (0.2.1)

* Added explode distance argument to fireworks effect
* Added random_color function to graphics module

### Changes (0.2.1)

### Bug Fixes (0.2.1)

* Fixed inactive characters in expand effect.<|MERGE_RESOLUTION|>--- conflicted
+++ resolved
@@ -2,19 +2,6 @@
 
 ---
 
-<<<<<<< HEAD
-## 0.12.2
-
----
-
-### New Features (0.12.2)
-
----
-
-#### New Engine Features (0.12.2)
-
-* `--no-eol` option prevents the newline from printing after an effect has ended.
-=======
 ## 0.13.0
 
 ---
@@ -72,6 +59,8 @@
 * `animation.query_scene()` accepts an argument directing the action to take if a scene with the given `scene_id` cannot be found. The default action is to raise a `SceneNotFoundError`, but this behavior can be changed to return `None`.
 * Events can be registered using `path_id`/`scene_id` in place of the `Path`/`Scene` for `target` and `caller` arguments.
 * Frame rate reduced from 100 fps to 60 fps.
+* Typed argument parsing and related configuration utilities and classes have been rewritten.
+* Terminal distance calculations take into account the cell height/width ratio.
 
 ### Bug Fixes (0.13.0)
 
@@ -81,13 +70,27 @@
 
 * Fixed duplicate event registrations by adding prevention logic to the EventHandler. The `register_event` method now raises a `DuplicateEventRegistrationError` when attempting to register the same event-caller-action-target combination.
 * Improved the `_handle_event` method docstring with comprehensive documentation.
+* `Scene.reset_scene()` now sets `easing_current_step` to `0`.
 
 ---
 
 #### Effect Fixes (0.13.0)
 
 * Unstable - Effect properly uses config values for reassembly/explosion speed. These were not referenced previously.
->>>>>>> 4e3cdb9d
+
+---
+
+## 0.12.2
+
+---
+
+### New Features (0.12.2)
+
+---
+
+#### New Engine Features (0.12.2)
+
+* `--no-eol` option prevents the newline from printing after an effect has ended.
 
 ---
 
