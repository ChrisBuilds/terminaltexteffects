--- conflicted
+++ resolved
@@ -67,15 +67,11 @@
 testpaths = ["tests"]
 
 [tool.hatch.build.targets.sdist]
-exclude = [
-  "docs/**",
-]
+exclude = ["docs/**"]
 
 [build-system]
 requires = ["hatchling"]
 build-backend = "hatchling.build"
-<<<<<<< HEAD
-=======
 
 [dependency-groups]
 dev = [
@@ -86,5 +82,4 @@
     "pytest>=8.3.5",
     "pytest-cov>=5.0.0",
     "pytest-xdist>=3.6.1",
-]
->>>>>>> 4e3cdb9d
+]